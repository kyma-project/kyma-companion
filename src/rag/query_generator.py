from typing import Any, Protocol, cast

from langchain_core.output_parsers import PydanticOutputParser
from langchain_core.prompts import ChatPromptTemplate
from pydantic import BaseModel

from rag.prompts import (
    QUERY_GENERATOR_FOLLOWUP_PROMPT_TEMPLATE,
    QUERY_GENERATOR_PROMPT_TEMPLATE,
)
from utils import logging
from utils.models.factory import IModel

logger = logging.get_logger(__name__)


class Queries(BaseModel):
    """A list of queries."""

    queries: list[str]


class IQueryGenerator(Protocol):
    """Given a single query, generates multiple alternative queries."""

    async def agenerate_queries(self, query: str) -> Queries:
        """Generate multiple queries based on the input query."""
        ...


class QueryGenerator:
    """Given a single query, generates multiple alternative queries."""

    def __init__(
        self,
        model: IModel,
        prompt: ChatPromptTemplate | None = None,
        num_queries: int = 6,
    ):
        self.model = model
        self.queries_parser = PydanticOutputParser(pydantic_object=Queries)
        self.prompt = prompt or ChatPromptTemplate.from_messages(
            [
                ("system", QUERY_GENERATOR_PROMPT_TEMPLATE),
                # TODO: messages (conversation history) will be added later here
                ("user", "Original query: {query}"),
                ("system", QUERY_GENERATOR_FOLLOWUP_PROMPT_TEMPLATE),
            ]
        ).partial(
            num_queries=num_queries,
            format_instructions=self.queries_parser.get_format_instructions(),
        )
        self._chain = self._create_chain()

    def _create_chain(self) -> Any:
        """Create a chain with langchain."""
        return self.prompt | self.model.llm | self.queries_parser

    async def agenerate_queries(self, query: str) -> Queries:
        """Generate multiple queries based on the input query."""
        try:
            queries = await self._chain.ainvoke({"query": query})
<<<<<<< HEAD
            logger.debug("Generated queries: %s", queries)
=======
>>>>>>> ad802f5d
            return cast(Queries, queries)
        except Exception:
            logger.exception("Error generating queries")
            raise<|MERGE_RESOLUTION|>--- conflicted
+++ resolved
@@ -35,7 +35,7 @@
         self,
         model: IModel,
         prompt: ChatPromptTemplate | None = None,
-        num_queries: int = 6,
+        num_queries: int = 4,
     ):
         self.model = model
         self.queries_parser = PydanticOutputParser(pydantic_object=Queries)
@@ -60,10 +60,6 @@
         """Generate multiple queries based on the input query."""
         try:
             queries = await self._chain.ainvoke({"query": query})
-<<<<<<< HEAD
-            logger.debug("Generated queries: %s", queries)
-=======
->>>>>>> ad802f5d
             return cast(Queries, queries)
         except Exception:
             logger.exception("Error generating queries")
