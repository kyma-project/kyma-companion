--- conflicted
+++ resolved
@@ -71,22 +71,6 @@
         logger.info("RAG system initialized.")
         logger.debug(f"Hana DB table name: {DOCS_TABLE_NAME}")
 
-<<<<<<< HEAD
-    @staticmethod
-    def _remove_duplicates(documents: list[Document]) -> list[Document]:
-        """Remove duplicate documents based on content."""
-        seen_content = set()
-        unique_docs = []
-
-        for doc in documents:
-            if doc.page_content not in seen_content:
-                seen_content.add(doc.page_content)
-                unique_docs.append(doc)
-
-        return unique_docs
-
-=======
->>>>>>> ad802f5d
     async def aretrieve(self, query: Query, top_k: int = 5) -> list[Document]:
         """Retrieve documents for a given query."""
         logger.info(f"Retrieving documents for query: {query.text}")
@@ -96,22 +80,6 @@
         all_queries = [query.text] + alternative_queries.queries
 
         # retrieve documents for all queries concurrently
-<<<<<<< HEAD
-        docs_lists = await asyncio.gather(
-            *(self.retriever.aretrieve(q) for q in all_queries)
-        )
-
-        # remove duplicates from all retrieved documents
-        all_docs = self._remove_duplicates([doc for docs in docs_lists for doc in docs])
-
-        # rerank documents
-        ranked_documents = self.reranker.rerank(
-            all_docs, all_queries, input_limit=10, output_limit=top_k
-        )
-
-        logger.info(f"Retrieved {len(ranked_documents)} documents.")
-        return ranked_documents
-=======
         all_docs = await asyncio.gather(
             *(self.retriever.aretrieve(q) for q in all_queries)
         )
@@ -123,7 +91,6 @@
 
         logger.info(f"Retrieved {len(reranked_docs)} documents.")
         return reranked_docs
->>>>>>> ad802f5d
 
     async def agenerate(
         self,
