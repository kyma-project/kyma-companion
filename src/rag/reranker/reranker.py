--- conflicted
+++ resolved
@@ -46,10 +46,7 @@
         """Initialize the reranker."""
         prompt = PromptTemplate.from_template(RERANKER_PROMPT_TEMPLATE)
         self.chain = prompt | model.llm.with_structured_output(RerankedDocs)
-<<<<<<< HEAD
-=======
         logger.info("Reranker initialized")
->>>>>>> 05c366bb
 
     async def arerank(
         self,
