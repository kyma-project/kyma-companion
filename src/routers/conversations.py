<<<<<<< HEAD
from datetime import UTC, datetime
from typing import Annotated, Any
=======
from functools import lru_cache
from typing import Annotated
>>>>>>> a45f545c

from fastapi import APIRouter, Body, Depends, Header, HTTPException, Path
from fastapi.encoders import jsonable_encoder
from starlette.responses import JSONResponse, StreamingResponse

from agents.common.constants import ERROR_RATE_LIMIT_CODE
from agents.common.data import Message
from agents.common.utils import get_current_day_timestamps_utc
from routers.common import (
    API_PREFIX,
    SESSION_ID_HEADER,
    FollowUpQuestionsResponse,
    InitConversationBody,
    InitialQuestionsResponse,
)
from services.conversation import ConversationService, IService
from services.data_sanitizer import DataSanitizer, IDataSanitizer
from services.k8s import IK8sClient, K8sClient
<<<<<<< HEAD
from services.langfuse import ILangfuseService, LangfuseService
=======
from utils.config import Config, get_config
>>>>>>> a45f545c
from utils.logging import get_logger
from utils.response import prepare_chunk_response
from utils.settings import TOKEN_LIMIT_PER_CLUSTER
from utils.utils import create_session_id

logger = get_logger(__name__)


<<<<<<< HEAD
def get_langfuse_service() -> ILangfuseService:
    """Dependency to get the langfuse service instance"""
    return LangfuseService()


def get_conversation_service(
    langfuse_service: ILangfuseService = Depends(get_langfuse_service),  # noqa B008
) -> IService:
    """Dependency to get the conversation service instance"""
    return ConversationService(langfuse_handler=langfuse_service.handler)
=======
@lru_cache(maxsize=1)
def init_config() -> Config:
    """Initialize the config object once."""
    return get_config()


def init_data_sanitizer(
    config: Annotated[Config, Depends(init_config)]
) -> IDataSanitizer:
    """Initialize the data sanitizer instance"""
    return DataSanitizer(config.sanitization_config)


def init_conversation_service(
    config: Annotated[Config, Depends(init_config)]
) -> IService:
    """Initialize the conversation service instance"""
    return ConversationService(config=config)
>>>>>>> a45f545c


router = APIRouter(
    prefix=f"{API_PREFIX}/conversations",
    tags=["conversations"],
)


@router.post("/", response_model=InitialQuestionsResponse)
async def init_conversation(
    data: InitConversationBody,
    x_cluster_url: Annotated[str, Header()],
    x_k8s_authorization: Annotated[str, Header()],
    x_cluster_certificate_authority_data: Annotated[str, Header()],
    conversation_service: Annotated[IService, Depends(init_conversation_service)],
    data_sanitizer: Annotated[IDataSanitizer, Depends(init_data_sanitizer)],
    session_id: Annotated[str, Header()] = "",
) -> JSONResponse:
    """Endpoint to initialize a conversation with Kyma Companion and generates initial questions."""

    logger.info("Initializing new conversation.")

    # Initialize with the session_id. Create a new session_id if not provided.
    session_id = session_id if session_id else create_session_id()

    # Initialize k8s client for the request.
    try:
        k8s_client: IK8sClient = K8sClient(
            api_server=x_cluster_url,
            user_token=x_k8s_authorization,
            certificate_authority_data=x_cluster_certificate_authority_data,
            data_sanitizer=data_sanitizer,
        )
    except Exception as e:
        logger.error(e)
        raise HTTPException(
            status_code=400, detail=f"failed to connect to the cluster: {str(e)}"
        ) from e

    try:
        # Create initial questions.
        questions = conversation_service.new_conversation(
            k8s_client=k8s_client,
            message=Message(
                query="",
                resource_kind=data.resource_kind,
                resource_name=data.resource_name,
                resource_api_version=data.resource_api_version,
                namespace=data.namespace,
            ),
        )

        # Return response with session_id in the header.
        response = InitialQuestionsResponse(
            initial_questions=questions, conversation_id=session_id
        )
        return JSONResponse(
            content=jsonable_encoder(response),
            headers={SESSION_ID_HEADER: session_id},
        )
    except Exception as e:
        logger.error(e)
        raise HTTPException(status_code=500, detail=str(e)) from e


@router.get("/{conversation_id}/questions", response_model=FollowUpQuestionsResponse)
async def followup_questions(
    conversation_id: Annotated[str, Path(title="The ID of the conversation")],
    conversation_service: Annotated[IService, Depends(init_conversation_service)],
) -> JSONResponse:
    """Endpoint to generate follow-up questions for a conversation."""

    try:
        # Create follow-up questions.
        questions = await conversation_service.handle_followup_questions(
            conversation_id=conversation_id
        )

        # Return response.
        response = FollowUpQuestionsResponse(
            questions=questions,
        )
        return JSONResponse(
            content=jsonable_encoder(response),
        )
    except Exception as e:
        logger.error(e)
        raise HTTPException(status_code=500, detail=str(e)) from e


@router.post("/{conversation_id}/messages")
async def messages(
    conversation_id: Annotated[
        str, Path(title="The ID of the conversation to continue")
    ],
    message: Annotated[Message, Body(title="The message to send")],
    x_cluster_url: Annotated[str, Header()],
    x_k8s_authorization: Annotated[str, Header()],
    x_cluster_certificate_authority_data: Annotated[str, Header()],
<<<<<<< HEAD
    service: IService = Depends(get_conversation_service),  # noqa B008
    langfuse_service: ILangfuseService = Depends(get_langfuse_service),  # noqa B008
=======
    conversation_service: Annotated[IService, Depends(init_conversation_service)],
    data_sanitizer: Annotated[IDataSanitizer, Depends(init_data_sanitizer)],
>>>>>>> a45f545c
) -> StreamingResponse:
    """Endpoint to send a message to the Kyma companion"""

    # Check rate limitation
    await check_token_usage(x_cluster_url, langfuse_service)

    # Initialize k8s client for the request.
    try:
        k8s_client: IK8sClient = K8sClient(
            api_server=x_cluster_url,
            user_token=x_k8s_authorization,
            certificate_authority_data=x_cluster_certificate_authority_data,
            data_sanitizer=data_sanitizer,
        )
    except Exception as e:
        logger.error(e)
        raise HTTPException(
            status_code=400, detail=f"failed to connect to the cluster: {str(e)}"
        ) from e

    return StreamingResponse(
        (
            prepare_chunk_response(chunk) + b"\n"
            async for chunk in conversation_service.handle_request(
                conversation_id, message, k8s_client
            )
        ),
        media_type="text/event-stream",
    )


async def check_token_usage(
    x_cluster_url: str,
    langfuse_service: Any,
    token_limit: int = TOKEN_LIMIT_PER_CLUSTER,
) -> None:
    """
    Checks the total token usage for a specific cluster within the current day (UTC) and raises an HTTPException
    if the usage exceeds the predefined token limit.


    :param x_cluster_url: The URL of the cluster, from which the cluster ID is extracted.
    :param langfuse_service: An instance of a service that provides access to the
                                Langfuse API to retrieve token usage data.
    :param token_limit: Default TOKEN_LIMIT_PER_CLUSTER

    :raises HTTPException:  If the total token usage exceeds the daily limit (`TOKEN_LIMIT_PER_CLUSTER`),
                        an HTTP 429 error is raised
                        with details about the current usage,
                        the limit, and the time remaining until the limit resets at midnight UTC.

    """

    # Check if any limit is set, if no limit specified do not proceed
    if token_limit == -1:
        return

    from_timestamp, to_timestamp = get_current_day_timestamps_utc()
    cluster_id = x_cluster_url.split(".")[1]
    total_token_usage = 0
    try:

        total_token_usage = await langfuse_service.get_total_token_usage(
            from_timestamp, to_timestamp, cluster_id
        )
    except Exception as e:
        logger.error(e)
        logger.error("failed to connect to the Langfuse API")

    if total_token_usage > token_limit:
        current_utc = datetime.now(UTC)
        midnight_utc = current_utc.replace(hour=23, minute=59, second=59)
        time_remaining = midnight_utc - current_utc
        seconds_remaining = int(time_remaining.total_seconds())
        raise HTTPException(
            status_code=ERROR_RATE_LIMIT_CODE,
            detail={
                "error": "Rate limit exceeded",
                "message": f"Daily token limit of {token_limit} exceeded for this cluster",
                "current_usage": total_token_usage,
                "limit": token_limit,
                "time_remaining_seconds": seconds_remaining,
            },
            headers={"Retry-After": str(seconds_remaining)},
        )<|MERGE_RESOLUTION|>--- conflicted
+++ resolved
@@ -1,10 +1,8 @@
-<<<<<<< HEAD
 from datetime import UTC, datetime
 from typing import Annotated, Any
-=======
 from functools import lru_cache
 from typing import Annotated
->>>>>>> a45f545c
+
 
 from fastapi import APIRouter, Body, Depends, Header, HTTPException, Path
 from fastapi.encoders import jsonable_encoder
@@ -23,11 +21,8 @@
 from services.conversation import ConversationService, IService
 from services.data_sanitizer import DataSanitizer, IDataSanitizer
 from services.k8s import IK8sClient, K8sClient
-<<<<<<< HEAD
 from services.langfuse import ILangfuseService, LangfuseService
-=======
 from utils.config import Config, get_config
->>>>>>> a45f545c
 from utils.logging import get_logger
 from utils.response import prepare_chunk_response
 from utils.settings import TOKEN_LIMIT_PER_CLUSTER
@@ -36,7 +31,7 @@
 logger = get_logger(__name__)
 
 
-<<<<<<< HEAD
+
 def get_langfuse_service() -> ILangfuseService:
     """Dependency to get the langfuse service instance"""
     return LangfuseService()
@@ -47,7 +42,7 @@
 ) -> IService:
     """Dependency to get the conversation service instance"""
     return ConversationService(langfuse_handler=langfuse_service.handler)
-=======
+
 @lru_cache(maxsize=1)
 def init_config() -> Config:
     """Initialize the config object once."""
@@ -66,7 +61,7 @@
 ) -> IService:
     """Initialize the conversation service instance"""
     return ConversationService(config=config)
->>>>>>> a45f545c
+
 
 
 router = APIRouter(
@@ -166,13 +161,13 @@
     x_cluster_url: Annotated[str, Header()],
     x_k8s_authorization: Annotated[str, Header()],
     x_cluster_certificate_authority_data: Annotated[str, Header()],
-<<<<<<< HEAD
+
     service: IService = Depends(get_conversation_service),  # noqa B008
     langfuse_service: ILangfuseService = Depends(get_langfuse_service),  # noqa B008
-=======
+
     conversation_service: Annotated[IService, Depends(init_conversation_service)],
     data_sanitizer: Annotated[IDataSanitizer, Depends(init_data_sanitizer)],
->>>>>>> a45f545c
+
 ) -> StreamingResponse:
     """Endpoint to send a message to the Kyma companion"""
 
