--- conflicted
+++ resolved
@@ -16,7 +16,7 @@
 )
 from services.conversation import ConversationService, IService
 from services.data_sanitizer import DataSanitizer, IDataSanitizer
-from services.k8s import IK8sClient, K8sClient, K8sAuthHeaders
+from services.k8s import IK8sClient, K8sAuthHeaders, K8sClient
 from services.langfuse import ILangfuseService, LangfuseService
 from utils.config import Config, get_config
 from utils.logging import get_logger
@@ -68,7 +68,7 @@
     session_id: Annotated[str, Header()] = "",
     x_k8s_authorization: Annotated[str, Header()] = None,
     x_client_certificate_data: Annotated[str, Header()] = None,
-    x_client_key_data: Annotated[str, Header()] = None
+    x_client_key_data: Annotated[str, Header()] = None,
 ) -> JSONResponse:
     """Endpoint to initialize a conversation with Kyma Companion and generates initial questions."""
 
@@ -129,15 +129,11 @@
 async def followup_questions(
     conversation_id: Annotated[str, Path(title="The ID of the conversation")],
     x_cluster_url: Annotated[str, Header()],
-<<<<<<< HEAD
     x_cluster_certificate_authority_data: Annotated[str, Header()],
-=======
-    x_k8s_authorization: Annotated[str, Header()],
->>>>>>> 42febdd0
     conversation_service: Annotated[IService, Depends(init_conversation_service)],
     x_k8s_authorization: Annotated[str, Header()] = None,
     x_client_certificate_data: Annotated[str, Header()] = None,
-    x_client_key_data: Annotated[str, Header()] = None
+    x_client_key_data: Annotated[str, Header()] = None,
 ) -> JSONResponse:
     """Endpoint to generate follow-up questions for a conversation."""
 
@@ -185,13 +181,10 @@
     x_cluster_certificate_authority_data: Annotated[str, Header()],
     conversation_service: Annotated[IService, Depends(init_conversation_service)],
     data_sanitizer: Annotated[IDataSanitizer, Depends(init_data_sanitizer)],
-<<<<<<< HEAD
     langfuse_service: ILangfuseService = Depends(get_langfuse_service),  # noqa B008
     x_k8s_authorization: Annotated[str, Header()] = None,
     x_client_certificate_data: Annotated[str, Header()] = None,
-    x_client_key_data: Annotated[str, Header()] = None
-=======
->>>>>>> 42febdd0
+    x_client_key_data: Annotated[str, Header()] = None,
 ) -> StreamingResponse:
     """Endpoint to send a message to the Kyma companion"""
 
