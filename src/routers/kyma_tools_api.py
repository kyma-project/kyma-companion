"""
Kyma Tools REST API Router.

This module exposes Kyma agent tools as REST API endpoints by wrapping
the tools defined in src/agents/kyma/tools.
"""

from typing import Annotated

from fastapi import APIRouter, Body, Depends, HTTPException
from kubernetes.client.exceptions import ApiException
from langchain_core.embeddings import Embeddings

from agents.kyma.tools.query import (
    fetch_kyma_resource_version,
    kyma_query_tool,
)
from agents.kyma.tools.search import SearchKymaDocTool
from routers.common import (
    API_PREFIX,
    KymaQueryRequest,
    KymaQueryResponse,
    KymaResourceVersionRequest,
    KymaResourceVersionResponse,
    SearchKymaDocRequest,
    SearchKymaDocResponse,
    init_k8s_client,
    init_models_dict,
)
from services.k8s import IK8sClient, K8sClientError
from utils.logging import get_logger
from utils.models.factory import IModel

logger = get_logger(__name__)


# ============================================================================
# Router
# ============================================================================

router = APIRouter(
    prefix=f"{API_PREFIX}/tools/kyma",
    tags=["kyma-tools"],
)


# ============================================================================
# Endpoints
# ============================================================================


@router.post("/query", response_model=KymaQueryResponse)
async def query_kyma_resource(
    request: Annotated[KymaQueryRequest, Body()],
    k8s_client: Annotated[IK8sClient, Depends(init_k8s_client)],
) -> KymaQueryResponse:
    """
    Query Kyma resources using the Kubernetes API.
    """
    logger.info(f"Kyma query request: uri={request.uri}")

    try:
        result = await kyma_query_tool.ainvoke(
            {"uri": request.uri, "k8s_client": k8s_client}
        )
        logger.info(f"Kyma query completed successfully for uri={request.uri}")
        return KymaQueryResponse(data=result)
<<<<<<< HEAD
    except K8sClientError as e:
        logger.error(f"Error during Kyma query: {e.message}")
        raise HTTPException(
            status_code=e.status_code,
            detail={
                "error": "Kyma query failed:",
                "message": e.message,
                "uri": e.uri,
            },
=======
    except ApiException as e:
        # Handle Kubernetes API errors with proper HTTP status codes
        logger.error(f"Kyma API error: {e.status} - {e.reason}")
        raise HTTPException(
            status_code=e.status,
            detail=f"Kubernetes API error: {e.reason}",
>>>>>>> 27a720e6
        ) from e
    except Exception as e:
        logger.exception(f"Unexpected eror during Kyma query: {str(e)}")
        raise HTTPException(
            status_code=500,
            detail=f"Kyma query failed: {str(e)}",
        ) from e


@router.post("/resource-version", response_model=KymaResourceVersionResponse)
async def get_resource_version(
    request: Annotated[KymaResourceVersionRequest, Body()],
    k8s_client: Annotated[IK8sClient, Depends(init_k8s_client)],
) -> KymaResourceVersionResponse:
    """
    Fetch the API version for a Kyma resource kind.
    """
    logger.info(f"Resource version request: kind={request.resource_kind}")

    try:
        api_version = fetch_kyma_resource_version.invoke(
            {
                "resource_kind": request.resource_kind,
                "k8s_client": k8s_client,
            }
        )
        logger.info(
            f"Resource version lookup successful: "
            f"kind={request.resource_kind}, version={api_version}"
        )
        return KymaResourceVersionResponse(
            resource_kind=request.resource_kind,
            api_version=api_version,
        )
<<<<<<< HEAD
    except K8sClientError as e:
        logger.error(f"Error fetching resource version: {e.message}")
        raise HTTPException(
            status_code=e.status_code,
            detail=f"Failed to fetch resource version: {e.message}",
=======
    except ApiException as e:
        # Handle Kubernetes API errors with proper HTTP status codes
        logger.error(
            f"Kyma API error fetching resource version: {e.status} - {e.reason}"
        )
        raise HTTPException(
            status_code=e.status,
            detail=f"Kubernetes API error: {e.reason}",
>>>>>>> 27a720e6
        ) from e
    except Exception as e:
        error_msg = f"Unexpected error fetching resource version: {str(e)}"
        logger.exception(error_msg)
        raise HTTPException(
            status_code=500,
            detail=f"Failed to fetch resource version: {str(e)}",
        ) from e


@router.post("/search", response_model=SearchKymaDocResponse)
async def search_kyma_documentation(
    request: Annotated[SearchKymaDocRequest, Body()],
    models: Annotated[dict[str, IModel | Embeddings], Depends(init_models_dict)],
) -> SearchKymaDocResponse:
    """
    Search Kyma documentation using semantic search.
    """
    logger.info(f"Search request: query={request.query}")

    try:
        search_tool = SearchKymaDocTool(models=models, top_k=5)
        results = await search_tool._arun(query=request.query)
        logger.info(
            f"Search completed successfully, "
            f"returned {len(results)} characters of documentation"
        )
        return SearchKymaDocResponse(
            results=results,
            query=request.query,
        )
    except Exception as e:
        logger.exception(f"Error during documentation search: {str(e)}")
        raise HTTPException(
            status_code=500,
            detail=f"Documentation search failed: {str(e)}",
        ) from e<|MERGE_RESOLUTION|>--- conflicted
+++ resolved
@@ -65,7 +65,6 @@
         )
         logger.info(f"Kyma query completed successfully for uri={request.uri}")
         return KymaQueryResponse(data=result)
-<<<<<<< HEAD
     except K8sClientError as e:
         logger.error(f"Error during Kyma query: {e.message}")
         raise HTTPException(
@@ -75,14 +74,6 @@
                 "message": e.message,
                 "uri": e.uri,
             },
-=======
-    except ApiException as e:
-        # Handle Kubernetes API errors with proper HTTP status codes
-        logger.error(f"Kyma API error: {e.status} - {e.reason}")
-        raise HTTPException(
-            status_code=e.status,
-            detail=f"Kubernetes API error: {e.reason}",
->>>>>>> 27a720e6
         ) from e
     except Exception as e:
         logger.exception(f"Unexpected eror during Kyma query: {str(e)}")
@@ -117,22 +108,11 @@
             resource_kind=request.resource_kind,
             api_version=api_version,
         )
-<<<<<<< HEAD
     except K8sClientError as e:
         logger.error(f"Error fetching resource version: {e.message}")
         raise HTTPException(
             status_code=e.status_code,
             detail=f"Failed to fetch resource version: {e.message}",
-=======
-    except ApiException as e:
-        # Handle Kubernetes API errors with proper HTTP status codes
-        logger.error(
-            f"Kyma API error fetching resource version: {e.status} - {e.reason}"
-        )
-        raise HTTPException(
-            status_code=e.status,
-            detail=f"Kubernetes API error: {e.reason}",
->>>>>>> 27a720e6
         ) from e
     except Exception as e:
         error_msg = f"Unexpected error fetching resource version: {str(e)}"
