from collections.abc import AsyncGenerator
from typing import Protocol

from langchain_core.messages import HumanMessage
from langchain_redis import RedisChatMessageHistory

from agents.common.data import Message
from agents.graph import CompanionGraph, IGraph
from agents.memory.redis_checkpointer import RedisSaver, initialize_async_pool
from initial_questions.inital_questions import (
    IInitialQuestionsHandler,
    InitialQuestionsHandler,
)
from services.k8s import IK8sClient
from utils.logging import get_logger
from utils.models.factory import IModelFactory, ModelType, IModel, ModelFactory
from utils.settings import REDIS_URL
from utils.singleton_meta import SingletonMeta
from langchain_core.embeddings import Embeddings

logger = get_logger(__name__)

TOKEN_LIMIT = 16_000


class IService(Protocol):
    """Service interface"""

    def new_conversation(
        self, session_id: str, k8s_client: IK8sClient, message: Message
    ) -> list[str]:
        """Initialize a new conversation."""
        ...

    def handle_request(
        self, conversation_id: str, message: Message, k8s_client: IK8sClient
    ) -> AsyncGenerator[bytes, None]:
        """Handle a request for a conversation"""
        ...


class ConversationService(metaclass=SingletonMeta):
    """
    Implementation of the conversation service.
    This class is a singleton and should be used to handle the conversation.
    """

    _init_questions_handler: IInitialQuestionsHandler
<<<<<<< HEAD
    _kyma_graph: IGraph
    _model_factory: ModelFactory
=======
    _companion_graph: IGraph
>>>>>>> bbc6e3f0

    def __init__(
        self,
        initial_questions_handler: IInitialQuestionsHandler | None = None,
        model_factory: IModelFactory | None = None
    ) -> None:
        try:
            self._model_factory = model_factory or ModelFactory()
            models = self._model_factory.create_models()
        except Exception as e:
            logger.error(f"Failed to initialize models: {e}")
            raise
        
        # Set up the initial question handler, which will handle all the logic to generate the inital questions.
        self._init_questions_handler = (
            initial_questions_handler or InitialQuestionsHandler(model=models[ModelType.GPT4O_MINI])
        )

<<<<<<< HEAD
        # Set up the Kyma Graph which allows access to stored conversation histories.
        redis_saver = RedisSaver(async_connection=initialize_async_pool(url=REDIS_URL))
        self._kyma_graph = KymaGraph(
            models,
=======
        self._model = ModelFactory().create_model(LLM.GPT4O)
        # Set up the Companion Graph which allows access to stored conversation histories.
        redis_saver = RedisSaver(async_connection=initialize_async_pool(url=REDIS_URL))
        self._companion_graph = CompanionGraph(
            models={LLM.GPT4O: self._model, LLM.GPT4O_MINI: self._model_mini},
>>>>>>> bbc6e3f0
            memory=redis_saver,
        )

    def new_conversation(
        self, session_id: str, k8s_client: IK8sClient, message: Message
    ) -> list[str]:
        """Initialize a new conversation."""

        logger.info(
            f"Initializing conversation ({session_id}) with namespace '{message.namespace}', "
            f"resource_type '{message.resource_kind}' and resource name {message.resource_name}"
        )

        # Fetch the context for our questions from the Kubernetes cluster.
        k8s_context = self._init_questions_handler.fetch_relevant_data_from_k8s_cluster(
            message=message, k8s_client=k8s_client
        )

        # Reduce the amount of tokens according to the limits.
        k8s_context = self._init_questions_handler.apply_token_limit(
            k8s_context, TOKEN_LIMIT
        )

        # Pass the context to the initial question handler to generate the questions.
        questions = self._init_questions_handler.generate_questions(context=k8s_context)

        # Store the Kubernetes context in the Redis chat history.
        history = RedisChatMessageHistory(session_id=session_id, redis_url=REDIS_URL)
        history.add_message(
            message=HumanMessage(
                content=f"These are the information I got from my Kubernetes cluster:\n{k8s_context}"
            )
        )

        return questions

    async def handle_request(
        self, conversation_id: str, message: Message, k8s_client: IK8sClient
    ) -> AsyncGenerator[bytes, None]:
        """Handle a request"""

        logger.info("Processing request...")

        async for chunk in self._companion_graph.astream(
            conversation_id, message, k8s_client
        ):
            logger.debug(f"Sending chunk: {chunk}")
            yield chunk.encode()<|MERGE_RESOLUTION|>--- conflicted
+++ resolved
@@ -13,10 +13,9 @@
 )
 from services.k8s import IK8sClient
 from utils.logging import get_logger
-from utils.models.factory import IModelFactory, ModelType, IModel, ModelFactory
+from utils.models.factory import IModelFactory, ModelType, ModelFactory
 from utils.settings import REDIS_URL
 from utils.singleton_meta import SingletonMeta
-from langchain_core.embeddings import Embeddings
 
 logger = get_logger(__name__)
 
@@ -46,17 +45,13 @@
     """
 
     _init_questions_handler: IInitialQuestionsHandler
-<<<<<<< HEAD
     _kyma_graph: IGraph
     _model_factory: ModelFactory
-=======
-    _companion_graph: IGraph
->>>>>>> bbc6e3f0
 
     def __init__(
         self,
         initial_questions_handler: IInitialQuestionsHandler | None = None,
-        model_factory: IModelFactory | None = None
+        model_factory: IModelFactory | None = None,
     ) -> None:
         try:
             self._model_factory = model_factory or ModelFactory()
@@ -64,24 +59,17 @@
         except Exception as e:
             logger.error(f"Failed to initialize models: {e}")
             raise
-        
+
         # Set up the initial question handler, which will handle all the logic to generate the inital questions.
         self._init_questions_handler = (
-            initial_questions_handler or InitialQuestionsHandler(model=models[ModelType.GPT4O_MINI])
+            initial_questions_handler
+            or InitialQuestionsHandler(model=models[ModelType.GPT4O_MINI])
         )
 
-<<<<<<< HEAD
         # Set up the Kyma Graph which allows access to stored conversation histories.
         redis_saver = RedisSaver(async_connection=initialize_async_pool(url=REDIS_URL))
-        self._kyma_graph = KymaGraph(
+        self._companion_graph = CompanionGraph(
             models,
-=======
-        self._model = ModelFactory().create_model(LLM.GPT4O)
-        # Set up the Companion Graph which allows access to stored conversation histories.
-        redis_saver = RedisSaver(async_connection=initialize_async_pool(url=REDIS_URL))
-        self._companion_graph = CompanionGraph(
-            models={LLM.GPT4O: self._model, LLM.GPT4O_MINI: self._model_mini},
->>>>>>> bbc6e3f0
             memory=redis_saver,
         )
 
