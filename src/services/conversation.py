from collections.abc import AsyncGenerator
from typing import Protocol

from langchain_core.messages import HumanMessage
from langchain_redis import RedisChatMessageHistory

from agents.common.data import Message
from agents.graph import IGraph, KymaGraph
from agents.memory.redis_checkpointer import RedisSaver, initialize_async_pool
from initial_questions.inital_questions import (
    IInitialQuestionsHandler,
    InitialQuestionsHandler,
)
from services.k8s import IK8sClient
from utils.logging import get_logger
from utils.models import LLM, IModel, ModelFactory
from utils.settings import REDIS_URL
from utils.singleton_meta import SingletonMeta

logger = get_logger(__name__)

<<<<<<< HEAD
REDIS_URL = f"{os.getenv('REDIS_URL')}/0"
# TODO:: We might want to either set and get this to the models we are using or fetch this from the .env file.
TOKEN_LIMIT = 14_000

=======
>>>>>>> 6840ed57

class IService(Protocol):
    """Service interface"""

    def new_conversation(
        self, session_id: str, k8s_client: IK8sClient, message: Message
    ) -> list[str]:
        """Initialize a new conversation."""
        ...

    def handle_request(
        self, conversation_id: str, message: Message
    ) -> AsyncGenerator[bytes, None]:
        """Handle a request for a conversation"""
        ...


class ConversationService(metaclass=SingletonMeta):
    """
    Implementation of the conversation service.
    This class is a singleton and should be used to handle the conversation.
    """

    _model: IModel
    _init_questions_handler: IInitialQuestionsHandler
    _kyma_graph: IGraph

    def __init__(
        self,
        model: IModel | None = None,
        initial_questions_handler: IInitialQuestionsHandler | None = None,
    ) -> None:
        # Set up the Model, which contains the llm.
        self._model = model or ModelFactory().create_model(LLM.GPT4O_MODEL)

        # Set up the initial question handler, which will handle all the logic to generate the inital questions.
        self._init_questions_handler = (
            initial_questions_handler or InitialQuestionsHandler(model=self._model)
        )

        # Set up the Kyma Graph which allows access to stored conversation histories.
        redis_saver = RedisSaver(async_connection=initialize_async_pool(url=REDIS_URL))
        self._kyma_graph = KymaGraph(model=self._model, memory=redis_saver)

    def new_conversation(
        self, session_id: str, k8s_client: IK8sClient, message: Message
    ) -> list[str]:
        """Initialize a new conversation."""

        logger.info(
            f"Initializing conversation ({session_id}) with namespace '{message.namespace}', "
            f"resource_type '{message.resource_kind}' and resource name {message.resource_name}"
        )

        # Fetch the context for our questions from the Kubernetes cluster.
        k8s_context = self._init_questions_handler.fetch_relevant_data_from_k8s_cluster(
            message=message, k8s_client=k8s_client
        )

        # Reduce the amount of tokens according to the limits.
        k8s_context = self._init_questions_handler.apply_token_limit(
            k8s_context, TOKEN_LIMIT
        )

        # Pass the context to the initial question handler to generate the questions.
        questions = self._init_questions_handler.generate_questions(context=k8s_context)

        # Store the Kubernetes context in the Redis chat history.
        history = RedisChatMessageHistory(session_id=session_id, redis_url=REDIS_URL)
        history.add_message(
            message=HumanMessage(
                content=f"These are the information I got from my Kubernetes cluster:\n{k8s_context}"
            )
        )

        return questions

    async def handle_request(
        self, conversation_id: str, message: Message
    ) -> AsyncGenerator[bytes, None]:
        """Handle a request"""

        logger.info("Processing request...")

        async for chunk in self._kyma_graph.astream(conversation_id, message):
            logger.debug(f"Sending chunk: {chunk}")
            yield chunk.encode()<|MERGE_RESOLUTION|>--- conflicted
+++ resolved
@@ -19,13 +19,7 @@
 
 logger = get_logger(__name__)
 
-<<<<<<< HEAD
-REDIS_URL = f"{os.getenv('REDIS_URL')}/0"
-# TODO:: We might want to either set and get this to the models we are using or fetch this from the .env file.
 TOKEN_LIMIT = 14_000
-
-=======
->>>>>>> 6840ed57
 
 class IService(Protocol):
     """Service interface"""
