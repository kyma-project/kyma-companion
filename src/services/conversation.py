from collections.abc import AsyncGenerator
from typing import Protocol, cast

from langfuse.callback import CallbackHandler

from agents.common.data import Message
from agents.graph import CompanionGraph, IGraph
from agents.memory.async_redis_checkpointer import AsyncRedisSaver
from followup_questions.followup_questions import (
    FollowUpQuestionsHandler,
    IFollowUpQuestionsHandler,
)
from initial_questions.inital_questions import (
    IInitialQuestionsHandler,
    InitialQuestionsHandler,
)
from services.k8s import IK8sClient
from utils.config import Config
from utils.logging import get_logger
from utils.models.factory import IModel, IModelFactory, ModelFactory, ModelType
from utils.settings import REDIS_DB_NUMBER, REDIS_HOST, REDIS_PORT
from utils.singleton_meta import SingletonMeta

logger = get_logger(__name__)

TOKEN_LIMIT = 16_000


class IService(Protocol):
    """Service interface"""

    def new_conversation(self, k8s_client: IK8sClient, message: Message) -> list[str]:
        """Initialize a new conversation."""
        ...

    async def handle_followup_questions(self, conversation_id: str) -> list[str]:
        """Generate follow-up questions for a conversation."""
        ...

    def handle_request(
        self, conversation_id: str, message: Message, k8s_client: IK8sClient
    ) -> AsyncGenerator[bytes, None]:
        """Handle a request for a conversation"""
        ...


class ConversationService(metaclass=SingletonMeta):
    """
    Implementation of the conversation service.
    This class is a singleton and should be used to handle the conversation.
    """

    _init_questions_handler: IInitialQuestionsHandler
    _kyma_graph: IGraph
    _model_factory: IModelFactory

    def __init__(
        self,
        config: Config,
        initial_questions_handler: IInitialQuestionsHandler | None = None,
        model_factory: IModelFactory | None = None,
        followup_questions_handler: IFollowUpQuestionsHandler | None = None,
        langfuse_handler: CallbackHandler | None = None,
    ) -> None:
        try:
            self._model_factory = model_factory or ModelFactory(config=config)
            models = self._model_factory.create_models()
        except Exception as e:
            logger.error(f"Failed to initialize models: {e}")
            raise

        model_mini = cast(IModel, models[ModelType.GPT4O_MINI])
        # Set up the initial question handler, which will handle all the logic to generate the inital questions.
        self._init_questions_handler = (
            initial_questions_handler or InitialQuestionsHandler(model=model_mini)
        )

        # Set up the followup question handler.
        self._followup_questions_handler = (
            followup_questions_handler or FollowUpQuestionsHandler(model=model_mini)
        )

        # Set up the Kyma Graph which allows access to stored conversation histories.
        checkpointer = AsyncRedisSaver.from_conn_info(
            host=REDIS_HOST, port=REDIS_PORT, db=REDIS_DB_NUMBER
        )
        self._companion_graph = CompanionGraph(
<<<<<<< HEAD
            models, memory=redis_saver, handler=langfuse_handler
=======
            models,
            memory=checkpointer,
>>>>>>> a45f545c
        )

    def new_conversation(self, k8s_client: IK8sClient, message: Message) -> list[str]:
        """Initialize a new conversation."""

        logger.info(
            f"Initializing conversation in namespace '{message.namespace}', "
            f"resource_type '{message.resource_kind}' and resource name {message.resource_name}"
        )

        # Fetch the context for our questions from the Kubernetes cluster.
        k8s_context = self._init_questions_handler.fetch_relevant_data_from_k8s_cluster(
            message=message, k8s_client=k8s_client
        )

        # Reduce the amount of tokens according to the limits.
        k8s_context = self._init_questions_handler.apply_token_limit(
            k8s_context, TOKEN_LIMIT
        )

        # Pass the context to the initial question handler to generate the questions.
        questions = self._init_questions_handler.generate_questions(context=k8s_context)

        return questions

    async def handle_followup_questions(self, conversation_id: str) -> list[str]:
        """Generate follow-up questions for a conversation."""

        logger.info(
            f"Generating follow-up questions for conversation: ({conversation_id})"
        )

        # Fetch the conversation history from the LangGraph.
        messages = await self._companion_graph.aget_messages(conversation_id)
        # Generate follow-up questions based on the conversation history.
        return self._followup_questions_handler.generate_questions(messages=messages)

    async def handle_request(
        self, conversation_id: str, message: Message, k8s_client: IK8sClient
    ) -> AsyncGenerator[bytes, None]:
        """Handle a request"""

        logger.info("Processing request...")

        async for chunk in self._companion_graph.astream(
            conversation_id, message, k8s_client
        ):
            logger.debug(f"Sending chunk: {chunk}")
            yield chunk.encode()<|MERGE_RESOLUTION|>--- conflicted
+++ resolved
@@ -85,12 +85,9 @@
             host=REDIS_HOST, port=REDIS_PORT, db=REDIS_DB_NUMBER
         )
         self._companion_graph = CompanionGraph(
-<<<<<<< HEAD
-            models, memory=redis_saver, handler=langfuse_handler
-=======
-            models,
-            memory=checkpointer,
->>>>>>> a45f545c
+
+            models, memory=checkpointer, handler=langfuse_handler
+
         )
 
     def new_conversation(self, k8s_client: IK8sClient, message: Message) -> list[str]:
