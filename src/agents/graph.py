import json
from collections.abc import AsyncIterator, Hashable
from typing import (
    Any,
    Protocol,
    cast,
)

from langchain_core.embeddings import Embeddings
from langchain_core.messages import (
    AIMessage,
    BaseMessage,
    HumanMessage,
    RemoveMessage,
    SystemMessage,
    ToolMessage,
)
from langchain_core.output_parsers import PydanticOutputParser
from langchain_core.prompts import ChatPromptTemplate, MessagesPlaceholder
from langchain_core.runnables import RunnableSequence
from langgraph.checkpoint.base import BaseCheckpointSaver
from langgraph.constants import END
from langgraph.graph import StateGraph
from langgraph.graph.graph import CompiledGraph

from agents.common.agent import IAgent
from agents.common.constants import (
    COMMON,
    MESSAGES,
    MESSAGES_SUMMARY,
    SUMMARIZATION,
)
from agents.common.data import Message
from agents.common.state import CompanionState, Plan, SubTask, UserInput
from agents.k8s.agent import K8S_AGENT, KubernetesAgent
from agents.kyma.agent import KYMA_AGENT, KymaAgent
from agents.prompts import COMMON_QUESTION_PROMPT
from agents.summarization.summarization import Summarization
from agents.supervisor.agent import SUPERVISOR, SupervisorAgent
from services.k8s import IK8sClient
from utils.langfuse import handler
from utils.logging import get_logger
from utils.models.factory import IModel, ModelType
from utils.settings import (
    SUMMARIZATION_TOKEN_LOWER_LIMIT,
    SUMMARIZATION_TOKEN_UPPER_LIMIT,
)

logger = get_logger(__name__)


class CustomJSONEncoder(json.JSONEncoder):
    """
    Custom JSON encoder for AIMessage, HumanMessage, and SubTask.
    Default JSON cannot serialize these objects.
    """

    def default(self, obj):  # noqa D102
        if isinstance(
            obj,
            RemoveMessage
            | AIMessage
            | HumanMessage
            | SystemMessage
            | ToolMessage
            | SubTask,
        ):
            return obj.__dict__
        elif isinstance(obj, IK8sClient):
            return obj.model_dump()
        return super().default(obj)


class IGraph(Protocol):
    """Graph interface."""

    def astream(
        self, conversation_id: str, message: Message, k8s_client: IK8sClient
    ) -> AsyncIterator[str]:
        """Stream the output to the caller asynchronously."""
        ...

    async def aget_messages(self, conversation_id: str) -> list[BaseMessage]:
        """Get messages from the graph state."""
        ...


class CompanionGraph:
    """Companion graph class. Represents all the workflow of the application."""

    models: dict[str, IModel | Embeddings]
    memory: BaseCheckpointSaver
    supervisor_agent: IAgent
    kyma_agent: IAgent
    k8s_agent: IAgent
    members: list[str] = []

    plan_parser = PydanticOutputParser(pydantic_object=Plan)

    planner_prompt: ChatPromptTemplate

    def __init__(
        self, models: dict[str, IModel | Embeddings], memory: BaseCheckpointSaver
    ):
        self.models = models
        self.memory = memory

        gpt_4o_mini = models[ModelType.GPT4O_MINI]
        gpt_4o = models[ModelType.GPT4O]

        self.kyma_agent = KymaAgent(models)

        self.k8s_agent = KubernetesAgent(cast(IModel, gpt_4o))
        self.supervisor_agent = SupervisorAgent(
            models,
            members=[KYMA_AGENT, K8S_AGENT, COMMON],
        )

        self.summarization = Summarization(
            model=gpt_4o_mini,
            tokenizer_model_type=ModelType.GPT4O,
            token_lower_limit=SUMMARIZATION_TOKEN_LOWER_LIMIT,
            token_upper_limit=SUMMARIZATION_TOKEN_UPPER_LIMIT,
            messages_key=MESSAGES,
            messages_summary_key=MESSAGES_SUMMARY,
        )

        self.members = [self.kyma_agent.name, self.k8s_agent.name, COMMON]
        self._common_chain = self._create_common_chain(cast(IModel, gpt_4o_mini))
        self.graph = self._build_graph()

    @staticmethod
    def _create_common_chain(model: IModel) -> RunnableSequence:
        """Common node chain to handle general queries."""

        prompt = ChatPromptTemplate.from_messages(
            [
                ("system", COMMON_QUESTION_PROMPT),
                MessagesPlaceholder(variable_name="messages"),
                ("human", "query: {query}"),
            ]
        )
        return prompt | model.llm  # type: ignore

    async def _invoke_common_node(self, state: CompanionState, subtask: str) -> str:
        """Invoke the common node."""
        response = await self._common_chain.ainvoke(
            {
                "messages": state.get_messages_including_summary(),
                "query": subtask,
            },
        )
        return str(response.content)

    async def _common_node(self, state: CompanionState) -> dict[str, Any]:
        """Common node to handle general queries."""

        for subtask in state.subtasks:
            if subtask.assigned_to == COMMON and subtask.status != "completed":
                try:
                    response = await self._invoke_common_node(
                        state, subtask.description
                    )
                    subtask.complete()
                    return {
                        MESSAGES: [
                            AIMessage(
                                content=response,
                                name=COMMON,
                            )
                        ],
                    }
                except Exception as e:
                    logger.error(f"Error in common node: {e}")
                    return {
                        MESSAGES: [
                            AIMessage(
                                content="Sorry, I am unable to process the request.",
                                name=COMMON,
                            )
                        ]
                    }
        return {
            MESSAGES: [
                AIMessage(
                    content="All my subtasks are already completed.",
                    name=COMMON,
                )
            ]
        }

    def _build_graph(self) -> CompiledGraph:
        """Create the companion parent graph."""

        # Define a new graph.
        workflow = StateGraph(CompanionState)

        # Define the nodes of the graph.
        workflow.add_node(SUPERVISOR, self.supervisor_agent.agent_node())
        workflow.add_node(KYMA_AGENT, self.kyma_agent.agent_node())
        workflow.add_node(K8S_AGENT, self.k8s_agent.agent_node())
        workflow.add_node(COMMON, self._common_node)
<<<<<<< HEAD

        # Set the entrypoint: ENTRY --> supervisor.
        workflow.set_entry_point(SUPERVISOR)
=======
        workflow.add_node(SUMMARIZATION, self.summarization.summarization_node)
>>>>>>> d542d27d

        # Define the edges: (KymaAgent | KubernetesAgent | Common) --> supervisor
        # The agents ALWAYS "report back" to the supervisor through summarization node.
        for member in self.members:
            workflow.add_edge(member, SUMMARIZATION)
        workflow.add_edge(SUMMARIZATION, SUPERVISOR)

        # Set the entrypoint: ENTRY --> summarization
        workflow.set_entry_point(SUMMARIZATION)

        # The supervisor dynamically populates the "next" field in the graph.
        conditional_map: dict[Hashable, str] = {k: k for k in self.members + [END]}
        # Define the dynamic conditional edges: supervisor --> (KymaAgent | KubernetesAgent | Common | END)
        workflow.add_conditional_edges(SUPERVISOR, lambda x: x.next, conditional_map)

        # Compile the graph.
        graph = workflow.compile(checkpointer=self.memory)

        return graph

    async def astream(
        self, conversation_id: str, message: Message, k8s_client: IK8sClient
    ) -> AsyncIterator[str]:
        """Stream the output to the caller asynchronously."""
        user_input = UserInput(**message.__dict__)
        messages = [
            SystemMessage(
                content=f"The user query is related to: {user_input.get_resource_information()}"
            ),
            HumanMessage(content=message.query),
        ]

        async for chunk in self.graph.astream(
            input={
                "messages": messages,
                "input": user_input,
                "k8s_client": k8s_client,
                "subtasks": [],
            },
            config={
                "configurable": {
                    "thread_id": conversation_id,
                },
                "callbacks": [handler],
            },
        ):
            chunk_json = json.dumps(chunk, cls=CustomJSONEncoder)
            if "__end__" not in chunk:
                yield chunk_json

    async def aget_messages(self, conversation_id: str) -> list[BaseMessage]:
        """Get messages from the graph state."""
        latest_state = await self.graph.aget_state(
            {
                "configurable": {
                    "thread_id": conversation_id,
                },
            }
        )
        if latest_state.values and "messages" in latest_state.values:
            return latest_state.values["messages"]  # type: ignore
        return []<|MERGE_RESOLUTION|>--- conflicted
+++ resolved
@@ -192,7 +192,7 @@
     def _build_graph(self) -> CompiledGraph:
         """Create the companion parent graph."""
 
-        # Define a new graph.
+        # Define a new kyma graph.
         workflow = StateGraph(CompanionState)
 
         # Define the nodes of the graph.
@@ -200,13 +200,8 @@
         workflow.add_node(KYMA_AGENT, self.kyma_agent.agent_node())
         workflow.add_node(K8S_AGENT, self.k8s_agent.agent_node())
         workflow.add_node(COMMON, self._common_node)
-<<<<<<< HEAD
-
-        # Set the entrypoint: ENTRY --> supervisor.
-        workflow.set_entry_point(SUPERVISOR)
-=======
         workflow.add_node(SUMMARIZATION, self.summarization.summarization_node)
->>>>>>> d542d27d
+
 
         # Define the edges: (KymaAgent | KubernetesAgent | Common) --> supervisor
         # The agents ALWAYS "report back" to the supervisor through summarization node.
