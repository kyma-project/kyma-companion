--- conflicted
+++ resolved
@@ -74,7 +74,9 @@
 
     planner_prompt: ChatPromptTemplate
 
-    def __init__(self, models: dict[str, IModel | Embeddings], memory: BaseCheckpointSaver):
+    def __init__(
+        self, models: dict[str, IModel | Embeddings], memory: BaseCheckpointSaver
+    ):
         self.models = models
         self.memory = memory
 
@@ -93,87 +95,6 @@
         self._common_chain = self._create_common_chain(gpt_4o_mini)
         self.graph = self._build_graph()
 
-<<<<<<< HEAD
-    def _create_planner_chain(self, model: IModel) -> RunnableSequence:
-        self.planner_prompt = ChatPromptTemplate.from_messages(
-            [
-                ("system", PLANNER_PROMPT),
-                MessagesPlaceholder(variable_name="messages"),
-            ]
-        ).partial(
-            members=", ".join(self.members),
-            output_format=self.plan_parser.get_format_instructions(),
-        )
-        return self.planner_prompt | model.llm  # type: ignore
-
-    def _invoke_planner(self, state: CompanionState) -> AIMessage:
-        """Invoke the planner."""
-        response: AIMessage = self._planner_chain.invoke(
-            input={
-                "messages": filter_messages(state.messages),
-            },
-        )
-        return response
-
-    def _plan(self, state: CompanionState) -> dict[str, Any]:
-        """
-        Breaks down the given user query into sub-tasks if the query is related to Kyma and K8s.
-        If the query is general, it returns the response directly.
-
-        Args:
-            state: AgentState: agent state of the Supervisor graph
-
-        Returns:
-            dict[str, Any]: output of the node with subtask if query is related to Kyma and K8s.
-            Returns response directly if query is general.
-        """
-
-        # to prevent stored errors from previous runs
-        state.error = None
-
-        try:
-            plan_response = self._invoke_planner(
-                state,  # last message is the user query
-            )
-            response_content: str = plan_response.content  # type: ignore
-
-            try:
-                plan = self.plan_parser.parse(response_content)
-                if plan.response:
-                    return create_node_output(
-                        message=AIMessage(content=plan.response, name=PLANNER),
-                        final_response=plan.response,
-                        next=EXIT,
-                    )
-            except OutputParserException as ope:
-                logger.debug(f"Problem in parsing the planner response: {ope}")
-                # If 'response' field of the content of plan_response is missing due to ModelType inconsistency,
-                # the response is read from the plan_response content.
-                return create_node_output(
-                    message=AIMessage(content=response_content, name=PLANNER),
-                    final_response=response_content,
-                    next=EXIT,
-                )
-
-            if not plan.subtasks:
-                raise Exception(
-                    f"No subtasks are created for the given query: {state.messages[-1].content}"
-                )
-
-            return create_node_output(
-                message=AIMessage(
-                    content=response_content,
-                    name=PLANNER,
-                ),
-                next=CONTINUE,
-                subtasks=plan.subtasks,
-            )
-        except Exception as e:
-            logger.error(f"Error in planning: {e}")
-            return create_node_output(next=EXIT, error=str(e))
-
-=======
->>>>>>> bbc6e3f0
     @staticmethod
     def _create_common_chain(model: IModel) -> RunnableSequence:
         """Common node chain to handle general queries."""
@@ -231,58 +152,14 @@
             ]
         }
 
-<<<<<<< HEAD
-    def _final_response_chain(self, state: CompanionState) -> RunnableSequence:
-        prompt = ChatPromptTemplate.from_messages(
-            [
-                MessagesPlaceholder(variable_name="messages"),
-                ("system", FINALIZER_PROMPT),
-            ]
-        ).partial(members=", ".join(self.members), query=state.input.query)
-        return prompt | self.models[ModelType.GPT4O_MINI].llm  # type: ignore
-
-    def _generate_final_response(self, state: CompanionState) -> dict[str, Any]:
-        """Generate the final response."""
-
-        final_response_chain = self._final_response_chain(state)
-
-        try:
-            final_response = final_response_chain.invoke(
-                {"messages": filter_messages(state.messages)},
-            ).content
-
-            return {
-                MESSAGES: [
-                    AIMessage(
-                        content=final_response if final_response else "",
-                        name=FINALIZER,
-                    )
-                ],
-                NEXT: END,
-                FINAL_RESPONSE: final_response,
-            }
-        except Exception as e:
-            logger.error(f"Error in generating final response: {e}")
-            return {
-                ERROR: str(e),
-                NEXT: EXIT,
-            }
-
-=======
->>>>>>> bbc6e3f0
     def _build_graph(self) -> CompiledGraph:
         """Create the companion parent graph."""
 
-<<<<<<< HEAD
+        # Define a new graph.
         workflow = StateGraph(CompanionState)
-        workflow.add_node(FINALIZER, self._generate_final_response)
-=======
-        # Define a new graph.
-        workflow = StateGraph(AgentState)
 
         # Define the nodes of the graph.
         workflow.add_node(SUPERVISOR, self.supervisor_agent.agent_node())
->>>>>>> bbc6e3f0
         workflow.add_node(KYMA_AGENT, self.kyma_agent.agent_node())
         workflow.add_node(K8S_AGENT, self.k8s_agent.agent_node())
         workflow.add_node(COMMON, self._common_node)
