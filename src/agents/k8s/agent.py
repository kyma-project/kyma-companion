from agents.common.agent import BaseAgent
from agents.k8s.constants import (
    GRAPH_STEP_TIMEOUT_SECONDS,
    K8S_AGENT,
)
from agents.k8s.prompts import K8S_AGENT_PROMPT
from agents.k8s.state import KubernetesAgentState
from agents.k8s.tools.logs import fetch_pod_logs_tool
from agents.k8s.tools.query import k8s_query_tool
from utils.models.factory import IModel


class KubernetesAgent(BaseAgent):
    """Kubernetes agent class."""

    def __init__(self, model: IModel):
<<<<<<< HEAD
        tools = [k8s_query_tool, fetch_pod_logs_tool]
        super().__init__(K8S_AGENT, model, tools, K8S_AGENT_PROMPT, KubernetesAgentState)
        self.graph.step_timeout = GRAPH_STEP_TIMEOUT_SECONDS
=======
        self.tools = [k8s_query_tool, fetch_pod_logs_tool]
        self.model = model
        self.chain = self._create_chain()
        self.graph = self._build_graph()
        self.graph.step_timeout = GRAPH_STEP_TIMEOUT_SECONDS

    @property
    def name(self) -> str:
        """Agent name."""
        return self._name

    def agent_node(self) -> CompiledGraph:
        """Get Kubernetes agent node function."""
        return self.graph

    def _create_chain(self) -> Any:
        agent_prompt = ChatPromptTemplate.from_messages(
            [
                SystemMessage(K8S_AGENT_PROMPT),
                MessagesPlaceholder(variable_name=MESSAGES),
                HumanMessage(content="query: {query}"),
            ]
        )

        return agent_prompt | self.model.llm.bind_tools(self.tools)

    def is_internal_message(self, message: BaseMessage) -> bool:
        """Check if the message is an internal message."""
        # if the message is a tool call and the owner is the agent, return True.
        if (
            message.additional_kwargs is not None
            and OWNER in message.additional_kwargs
            and message.additional_kwargs[OWNER] == self.name
            and message.tool_calls  # type: ignore
        ):
            return True

        # if the message is a tool message and the tool is in the agent's tools, return True.
        tool_names = [tool.name for tool in self.tools]
        if isinstance(message, ToolMessage) and message.name in tool_names:
            return True
        # otherwise, return False.
        return False

    def _subtask_selector_node(self, state: KubernetesAgentState) -> dict[str, Any]:
        if state.k8s_client is None:
            raise ValueError("Kubernetes client is not initialized.")

        # find subtasks assigned to this agent and not completed.
        for subtask in state.subtasks:
            if (
                subtask.assigned_to == self.name
                and subtask.status != SubTaskStatus.COMPLETED
            ):
                return {
                    MY_TASK: subtask,
                }

        # if no subtask is found, return is_last_step as True.
        return {
            IS_LAST_STEP: True,
            MESSAGES: [
                AIMessage(
                    content="All my subtasks are already completed.",
                    name=self.name,
                )
            ],
        }

    def _model_node(
        self, state: KubernetesAgentState, config: RunnableConfig
    ) -> dict[str, Any]:
        inputs = {
            MESSAGES: filter_messages(state.messages),
            QUERY: state.my_task.description,
        }

        # invoke model.
        try:
            response = self.chain.invoke(inputs, config)
        except Exception as e:
            return {
                MESSAGES: [
                    AIMessage(
                        content=f"Sorry, I encountered an error while processing the request. Error: {e}"
                    )
                ]
            }

        # if the recursive limit is reached and the response is a tool call, return a message.
        # 'is_last_step' is a boolean that is True if the recursive limit is reached.
        if (
            state.is_last_step
            and isinstance(response, AIMessage)
            and response.tool_calls
        ):
            return {
                MESSAGES: [
                    AIMessage(
                        content="Sorry, the kubernetes agent needs more steps to process the request.",
                    )
                ]
            }
        # return the response.
        response.additional_kwargs[OWNER] = self.name
        return {MESSAGES: [response]}

    def _finalizer_node(
        self, state: KubernetesAgentState, config: RunnableConfig
    ) -> dict[str, Any]:
        """Finalizer node will mark the task as completed and also clean-up any extra messages."""

        # mark the task as completed.
        state.my_task.complete()

        # clean all agent messages to avoid populating the checkpoint with unnecessary messages.
        return {
            MESSAGES: [
                RemoveMessage(id=m.id)  # type: ignore
                for m in state.messages
                if self.is_internal_message(m)
            ],
            MY_TASK: None,
        }

    def _build_graph(self) -> CompiledGraph:
        # Define a new graph.
        workflow = StateGraph(KubernetesAgentState)

        # Define the nodes of the graph.
        workflow.add_node("subtask_selector", self._subtask_selector_node)
        workflow.add_node("agent", self._model_node)
        workflow.add_node("tools", ToolNode(self.tools))
        workflow.add_node("finalizer", self._finalizer_node)

        # Set the entrypoint: ENTRY --> subtask_selector
        workflow.set_entry_point("subtask_selector")

        # Define the edge: subtask_selector --> (agent | end)
        workflow.add_conditional_edges("subtask_selector", subtask_selector_edge)

        # Define the edge: agent --> (tool | finalizer)
        workflow.add_conditional_edges("agent", agent_edge)

        # Define the edge: tool --> agent
        workflow.add_edge("tools", "agent")

        # Define the edge: finalizer --> END
        workflow.add_edge("finalizer", "__end__")

        return workflow.compile()
>>>>>>> bbc6e3f0
<|MERGE_RESOLUTION|>--- conflicted
+++ resolved
@@ -14,160 +14,8 @@
     """Kubernetes agent class."""
 
     def __init__(self, model: IModel):
-<<<<<<< HEAD
         tools = [k8s_query_tool, fetch_pod_logs_tool]
-        super().__init__(K8S_AGENT, model, tools, K8S_AGENT_PROMPT, KubernetesAgentState)
-        self.graph.step_timeout = GRAPH_STEP_TIMEOUT_SECONDS
-=======
-        self.tools = [k8s_query_tool, fetch_pod_logs_tool]
-        self.model = model
-        self.chain = self._create_chain()
-        self.graph = self._build_graph()
-        self.graph.step_timeout = GRAPH_STEP_TIMEOUT_SECONDS
-
-    @property
-    def name(self) -> str:
-        """Agent name."""
-        return self._name
-
-    def agent_node(self) -> CompiledGraph:
-        """Get Kubernetes agent node function."""
-        return self.graph
-
-    def _create_chain(self) -> Any:
-        agent_prompt = ChatPromptTemplate.from_messages(
-            [
-                SystemMessage(K8S_AGENT_PROMPT),
-                MessagesPlaceholder(variable_name=MESSAGES),
-                HumanMessage(content="query: {query}"),
-            ]
+        super().__init__(
+            K8S_AGENT, model, tools, K8S_AGENT_PROMPT, KubernetesAgentState
         )
-
-        return agent_prompt | self.model.llm.bind_tools(self.tools)
-
-    def is_internal_message(self, message: BaseMessage) -> bool:
-        """Check if the message is an internal message."""
-        # if the message is a tool call and the owner is the agent, return True.
-        if (
-            message.additional_kwargs is not None
-            and OWNER in message.additional_kwargs
-            and message.additional_kwargs[OWNER] == self.name
-            and message.tool_calls  # type: ignore
-        ):
-            return True
-
-        # if the message is a tool message and the tool is in the agent's tools, return True.
-        tool_names = [tool.name for tool in self.tools]
-        if isinstance(message, ToolMessage) and message.name in tool_names:
-            return True
-        # otherwise, return False.
-        return False
-
-    def _subtask_selector_node(self, state: KubernetesAgentState) -> dict[str, Any]:
-        if state.k8s_client is None:
-            raise ValueError("Kubernetes client is not initialized.")
-
-        # find subtasks assigned to this agent and not completed.
-        for subtask in state.subtasks:
-            if (
-                subtask.assigned_to == self.name
-                and subtask.status != SubTaskStatus.COMPLETED
-            ):
-                return {
-                    MY_TASK: subtask,
-                }
-
-        # if no subtask is found, return is_last_step as True.
-        return {
-            IS_LAST_STEP: True,
-            MESSAGES: [
-                AIMessage(
-                    content="All my subtasks are already completed.",
-                    name=self.name,
-                )
-            ],
-        }
-
-    def _model_node(
-        self, state: KubernetesAgentState, config: RunnableConfig
-    ) -> dict[str, Any]:
-        inputs = {
-            MESSAGES: filter_messages(state.messages),
-            QUERY: state.my_task.description,
-        }
-
-        # invoke model.
-        try:
-            response = self.chain.invoke(inputs, config)
-        except Exception as e:
-            return {
-                MESSAGES: [
-                    AIMessage(
-                        content=f"Sorry, I encountered an error while processing the request. Error: {e}"
-                    )
-                ]
-            }
-
-        # if the recursive limit is reached and the response is a tool call, return a message.
-        # 'is_last_step' is a boolean that is True if the recursive limit is reached.
-        if (
-            state.is_last_step
-            and isinstance(response, AIMessage)
-            and response.tool_calls
-        ):
-            return {
-                MESSAGES: [
-                    AIMessage(
-                        content="Sorry, the kubernetes agent needs more steps to process the request.",
-                    )
-                ]
-            }
-        # return the response.
-        response.additional_kwargs[OWNER] = self.name
-        return {MESSAGES: [response]}
-
-    def _finalizer_node(
-        self, state: KubernetesAgentState, config: RunnableConfig
-    ) -> dict[str, Any]:
-        """Finalizer node will mark the task as completed and also clean-up any extra messages."""
-
-        # mark the task as completed.
-        state.my_task.complete()
-
-        # clean all agent messages to avoid populating the checkpoint with unnecessary messages.
-        return {
-            MESSAGES: [
-                RemoveMessage(id=m.id)  # type: ignore
-                for m in state.messages
-                if self.is_internal_message(m)
-            ],
-            MY_TASK: None,
-        }
-
-    def _build_graph(self) -> CompiledGraph:
-        # Define a new graph.
-        workflow = StateGraph(KubernetesAgentState)
-
-        # Define the nodes of the graph.
-        workflow.add_node("subtask_selector", self._subtask_selector_node)
-        workflow.add_node("agent", self._model_node)
-        workflow.add_node("tools", ToolNode(self.tools))
-        workflow.add_node("finalizer", self._finalizer_node)
-
-        # Set the entrypoint: ENTRY --> subtask_selector
-        workflow.set_entry_point("subtask_selector")
-
-        # Define the edge: subtask_selector --> (agent | end)
-        workflow.add_conditional_edges("subtask_selector", subtask_selector_edge)
-
-        # Define the edge: agent --> (tool | finalizer)
-        workflow.add_conditional_edges("agent", agent_edge)
-
-        # Define the edge: tool --> agent
-        workflow.add_edge("tools", "agent")
-
-        # Define the edge: finalizer --> END
-        workflow.add_edge("finalizer", "__end__")
-
-        return workflow.compile()
->>>>>>> bbc6e3f0
+        self.graph.step_timeout = GRAPH_STEP_TIMEOUT_SECONDS