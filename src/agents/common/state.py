from collections.abc import Sequence
from enum import Enum
from typing import Annotated, Literal

from langchain_core.messages import (
    BaseMessage,
    MessageLikeRepresentation,
    SystemMessage,
)
from langgraph.graph import add_messages
from langgraph.managed import IsLastStep, RemainingSteps
from pydantic import BaseModel, Field
from pydantic.config import ConfigDict

from agents.common.constants import COMMON, K8S_AGENT, KYMA_AGENT
from services.k8s import IK8sClient


class SubTaskStatus(str, Enum):
    """Status of the sub-task."""

    PENDING = "pending"
    COMPLETED = "completed"
    ERROR = "error"


class GatekeeperResponse(BaseModel):
    """Gatekeeper response data model."""

    direct_response: Annotated[str, Field(description="For direct response.")]
    forward_query: Annotated[
        bool,
        Field(
            default=False,
            description="For forwarding query",
        ),
    ]


class SubTask(BaseModel):
    """Sub-task data model."""

    description: Annotated[
        str,
        Field(description="user query with original wording for the assigned agent"),
    ]
    task_title: Annotated[
        str,
        Field(
            description="""Generate a title of 4 to 5 words, only use these:
          'Retrieving', 'Fetching', 'Extracting' or 'Checking'. Never use 'Creating'."""
        ),
    ]
    assigned_to: Literal[KYMA_AGENT, K8S_AGENT, COMMON]  # type: ignore
    status: str = Field(default=SubTaskStatus.PENDING)

    def complete(self) -> None:
        """Update the result of the task."""
        self.status = SubTaskStatus.COMPLETED

    def completed(self) -> bool:
        """Check if the task is completed."""
        return self.status == SubTaskStatus.COMPLETED

    def is_pending(self) -> bool:
        """Check if the task is pending."""
        return self.status == SubTaskStatus.PENDING

    def is_error(self) -> bool:
        """Check if the task is error status."""
        return self.status == SubTaskStatus.ERROR


# After upgrading generative-ai-hub-sdk we can message that use pydantic v2
# Currently, we are using pydantic v1.
class UserInput(BaseModel):
    """User input data model."""

    query: str
    resource_kind: str | None = None
    resource_api_version: str | None = None
    resource_name: str | None = None
    namespace: str | None = None

    def get_resource_information(self) -> dict[str, str]:
        """Get resource information."""
        result = {}
        if self.resource_kind is not None and self.resource_name != "":
            result["resource_kind"] = self.resource_kind
        if self.resource_api_version is not None and self.resource_api_version != "":
            result["resource_api_version"] = self.resource_api_version
        if self.resource_name is not None and self.resource_name != "":
            result["resource_name"] = self.resource_name
        if self.namespace is not None and self.namespace != "":
            result["resource_namespace"] = self.namespace
        return result


class Plan(BaseModel):
    """Plan to follow in future"""

    subtasks: list[SubTask] | None = Field(
        description="different subtasks for user query, should be in sorted order"
    )


class CompanionState(BaseModel):
    """State for the main companion graph.

    Attributes:
        input: UserInput: user input with user query and resource(s) contextual information
        messages: list[BaseMessage]: messages exchanged between agents and user
        next: str: next LangGraph node to be called. It can be KymaAgent, KubernetesAgent, or Finalizer.
        subtasks: list[SubTask]: different steps/subtasks to follow
        error: str: error message if error occurred
        k8s_client: IK8sClient: Kubernetes client for fetching data from the cluster

    """

    input: Annotated[
        UserInput | None,
        Field(
            description="user input with user query and resource(s) contextual information",
            default=None,
        ),
    ]
    thread_owner: str = ""
    messages: Annotated[Sequence[BaseMessage], add_messages]
    messages_summary: str = ""
    next: str | None = None
    subtasks: list[SubTask] | None = []
    error: str | None = None
    k8s_client: Annotated[IK8sClient | None, Field(default=None, exclude=True)]

    # Model config for pydantic.
    model_config = ConfigDict(arbitrary_types_allowed=True)

    def get_messages_including_summary(self) -> list[MessageLikeRepresentation]:
        """Get messages including the summary message."""
        if self.messages_summary:
            return list(
                add_messages(
                    SystemMessage(content=self.messages_summary),
                    list[MessageLikeRepresentation](self.messages),
                )
            )
        return list(self.messages)


class BaseAgentState(BaseModel):
    """Base state for KymaAgent and KubernetesAgent agents (subgraphs)."""

    messages: Annotated[Sequence[BaseMessage], add_messages]
    subtasks: list[SubTask] | None = []
<<<<<<< HEAD
    k8s_client: IK8sClient | None = None
=======
    k8s_client: Annotated[IK8sClient, Field(exclude=True)]
>>>>>>> 4016675b

    # Subgraph private fields
    agent_messages: Annotated[Sequence[BaseMessage], add_messages]
    agent_messages_summary: str = ""
    my_task: SubTask | None = None
    is_last_step: IsLastStep
    error: str | None = None
    remaining_steps: RemainingSteps

    # Model config for pydantic.
    model_config = ConfigDict(arbitrary_types_allowed=True)

    def get_agent_messages_including_summary(self) -> list[MessageLikeRepresentation]:
        """Get messages including the summary message."""
        if self.agent_messages_summary:
            return list(
                add_messages(
                    SystemMessage(content=self.agent_messages_summary),
                    list[MessageLikeRepresentation](self.agent_messages),
                )
            )
        return list(self.agent_messages)<|MERGE_RESOLUTION|>--- conflicted
+++ resolved
@@ -152,11 +152,8 @@
 
     messages: Annotated[Sequence[BaseMessage], add_messages]
     subtasks: list[SubTask] | None = []
-<<<<<<< HEAD
-    k8s_client: IK8sClient | None = None
-=======
-    k8s_client: Annotated[IK8sClient, Field(exclude=True)]
->>>>>>> 4016675b
+    k8s_client: Annotated[IK8sClient | None, Field(default=None, exclude=True)]
+
 
     # Subgraph private fields
     agent_messages: Annotated[Sequence[BaseMessage], add_messages]
