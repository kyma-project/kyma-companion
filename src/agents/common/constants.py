PLANNER = "Planner"

COMMON = "Common"

FINALIZER = "Finalizer"

EXIT = "Exit"

CONTINUE = "Continue"

RECENT_MESSAGES_LIMIT = 10

MESSAGES = "messages"

ERROR = "error"

NEXT = "next"

SUBTASKS = "subtasks"

FINAL_RESPONSE = "final_response"

<<<<<<< HEAD
GRAPH_STEP_TIMEOUT_SECONDS = 120
=======
GRAPH_STEP_TIMEOUT_SECONDS = 60
>>>>>>> 4759e36d

IS_LAST_STEP = "is_last_step"

K8S_CLIENT = "k8s_client"

MY_TASK = "my_task"

QUERY = "query"

OWNER = "owner"<|MERGE_RESOLUTION|>--- conflicted
+++ resolved
@@ -20,11 +20,7 @@
 
 FINAL_RESPONSE = "final_response"
 
-<<<<<<< HEAD
-GRAPH_STEP_TIMEOUT_SECONDS = 120
-=======
 GRAPH_STEP_TIMEOUT_SECONDS = 60
->>>>>>> 4759e36d
 
 IS_LAST_STEP = "is_last_step"
 
