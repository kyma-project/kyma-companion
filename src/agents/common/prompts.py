--- conflicted
+++ resolved
@@ -73,9 +73,8 @@
   -- Check for missing or malformed parameters.
   -- Verify if the correct tool is assigned with correct name.
 - If three consecutive tool calls request fail, do not attempt further tool calls. Instead, respond to the user with:
-<<<<<<< HEAD
-- A clear acknowledgment of the issue (e.g., "I encountered an error while retrieving the information.").
-- A concise explanation (if helpful) without technical details.
+  -- A clear acknowledgment of the issue (e.g., "I encountered an error while retrieving the information.").
+  -- A concise explanation (if helpful) without technical details.
 """
 
 
@@ -84,9 +83,4 @@
             "Summarize this text, extracting key points relevant to the query:\n"
             "{tool_response_chunk}\n\n"
             "Summary (keep it concise, no preamble):"
-        """
-=======
-  -- A clear acknowledgment of the issue (e.g., "I encountered an error while retrieving the information.").
-  -- A concise explanation (if helpful) without technical details.
-"""
->>>>>>> 14f4d87a
+        """