from typing import Any, Literal, Protocol

from langchain_core.embeddings import Embeddings
from langchain_core.messages import (
    AIMessage,
)
from langchain_core.prompts import ChatPromptTemplate
from langchain_core.runnables.config import RunnableConfig
from langgraph.constants import END
from langgraph.graph import StateGraph
from langgraph.prebuilt import ToolNode

from agents.common.constants import (
    AGENT_MESSAGES,
    AGENT_MESSAGES_SUMMARY,
    CONTINUE,
    ERROR,
    IS_LAST_STEP,
    MESSAGES,
    MY_TASK,
    SUBTASKS,
    SUMMARIZATION,
)
from agents.common.state import BaseAgentState, SubTaskStatus
from agents.common.utils import filter_messages, should_continue
from agents.summarization.summarization import MessageSummarizer
from utils.chain import ainvoke_chain
from utils.logging import get_logger
from utils.models.factory import IModel, ModelType
from utils.settings import (
    SUMMARIZATION_TOKEN_LOWER_LIMIT,
    SUMMARIZATION_TOKEN_UPPER_LIMIT,
)

logger = get_logger(__name__)


def subtask_selector_edge(state: BaseAgentState) -> Literal["agent", "finalizer"]:
    """Function that determines whether to finalize or call agent."""
    if state.is_last_step and state.my_task is None:
        return "finalizer"
    return "agent"


def agent_edge(state: BaseAgentState) -> Literal["tools", "finalizer"]:
    """Function that determines whether to call tools or finalizer."""
    last_message = state.agent_messages[-1]
    if isinstance(last_message, AIMessage) and not last_message.tool_calls:
        return "finalizer"
    return "tools"


class IAgent(Protocol):
    """Agent interface."""

    def agent_node(self):  # noqa ANN
        """Main agent function."""
        ...

    @property
    def name(self) -> str:
        """Agent name."""
        ...


class BaseAgent:
    """Abstract base agent class."""

    def __init__(
        self,
        name: str,
        model: IModel | Embeddings,
        tools: list,
        agent_prompt: ChatPromptTemplate,
        state_class: type,
    ):
        self._name = name
        self.model = model
        self.tools = tools
        self.summarization = MessageSummarizer(
            model=model,
            tokenizer_model_type=ModelType(model.name),
            token_lower_limit=SUMMARIZATION_TOKEN_LOWER_LIMIT,
            token_upper_limit=SUMMARIZATION_TOKEN_UPPER_LIMIT,
            messages_key=AGENT_MESSAGES,
            messages_summary_key=AGENT_MESSAGES_SUMMARY,
        )

        self.chain = self._create_chain(agent_prompt)
        self.graph = self._build_graph(state_class)
        self.graph.step_timeout = 60  # Default timeout, can be overridden

    @property
    def name(self) -> str:
        """Agent name."""
        return self._name

    def agent_node(self) -> Any:
        """Get agent node function."""
        return self.graph

    def _create_chain(self, agent_prompt: ChatPromptTemplate) -> Any:
        return agent_prompt | self.model.llm.bind_tools(self.tools)

    def _subtask_selector_node(self, state: BaseAgentState) -> dict[str, Any]:
        if state.k8s_client is None:
            raise ValueError("Kubernetes client is not initialized.")

        # find subtasks assigned to this agent and not completed.
        for subtask in state.subtasks:
            if (
                subtask.assigned_to == self.name
                and subtask.status == SubTaskStatus.PENDING
            ):
                return {
                    MY_TASK: subtask,
                }

        return {
            AGENT_MESSAGES: [
                AIMessage(
                    content="All my subtasks are already completed.",
                    name=self.name,
                )
            ],
            IS_LAST_STEP: True,
        }

    async def _invoke_chain(self, state: BaseAgentState, config: RunnableConfig) -> Any:
        inputs = {
            AGENT_MESSAGES: state.get_agent_messages_including_summary(),
            "query": state.my_task.description,
        }
        if len(state.agent_messages) == 0:
            inputs[AGENT_MESSAGES] = filter_messages(state.messages)

        response = await ainvoke_chain(
            self.chain,
            inputs,
            config=config,
        )
        return response

    async def _model_node(
        self, state: BaseAgentState, config: RunnableConfig
    ) -> dict[str, Any]:
        try:
            response = await self._invoke_chain(state, config)
        except Exception as e:
<<<<<<< HEAD
            error_message = "An error occurred while processing the request"
            error_message_with_trace = error_message + f": {e}"
            logger.error(error_message_with_trace)

            # Update current subtask status
            if state.my_task:
                state.my_task.status = SubTaskStatus.ERROR

=======
            error_message = (
                f"An unexpected error occurred while processing your request: {e}"
            )
            logger.error(error_message)
>>>>>>> 43456be6
            return {
                AGENT_MESSAGES: [
                    AIMessage(
                        content="Sorry, an unexpected error occurred while processing your request."
                        "Please try again later.",
                        name=self.name,
                    )
                ],
                ERROR: error_message_with_trace,
            }

        # if the recursive limit is reached and the response is a tool call, return a message.
        # 'is_last_step' is a boolean that is True if the recursive limit is reached.
        if (
            state.is_last_step
            and isinstance(response, AIMessage)
            and response.tool_calls
        ):
            return {
                AGENT_MESSAGES: [
                    AIMessage(
                        content="Sorry, I need more steps to process the request.",
                        name=self.name,
                    )
                ]
            }

        response.additional_kwargs["owner"] = self.name
        return {AGENT_MESSAGES: [response]}

    def _finalizer_node(self, state: BaseAgentState, config: RunnableConfig) -> Any:
        """Finalizer node will mark the task as completed."""
        if state.my_task is not None and state.my_task.status != SubTaskStatus.ERROR:
            state.my_task.complete()
        # clean all agent messages to avoid populating the checkpoint with unnecessary messages.
        return {MESSAGES: [state.agent_messages[-1]], SUBTASKS: state.subtasks}

    def _build_graph(self, state_class: type) -> Any:
        # Define a new graph
        workflow = StateGraph(state_class)

        # Define nodes with async awareness
        workflow.add_node("subtask_selector", self._subtask_selector_node)
        workflow.add_node("agent", self._model_node)
        workflow.add_node(
            "tools", ToolNode(tools=self.tools, messages_key=AGENT_MESSAGES)
        )
        workflow.add_node("finalizer", self._finalizer_node)
        workflow.add_node(SUMMARIZATION, self.summarization.summarization_node)

        # Set the entrypoint: ENTRY --> subtask_selector
        workflow.set_entry_point("subtask_selector")

        # Define the edge: subtask_selector --> (agent | end)
        workflow.add_conditional_edges("subtask_selector", subtask_selector_edge)

        # Define the edge: agent --> (tool | finalizer)
        workflow.add_conditional_edges("agent", agent_edge)

        # Define the edge: tool --> summarization
        workflow.add_edge("tools", SUMMARIZATION)
        # Define the edge: summarization --> agent | error_handler
        workflow.add_conditional_edges(
            SUMMARIZATION,
            should_continue,
            {
                CONTINUE: "agent",
                END: END,
            },
        )

        # Define the edge: finalizer --> END
        workflow.add_edge("finalizer", "__end__")

        return workflow.compile()<|MERGE_RESOLUTION|>--- conflicted
+++ resolved
@@ -147,7 +147,6 @@
         try:
             response = await self._invoke_chain(state, config)
         except Exception as e:
-<<<<<<< HEAD
             error_message = "An error occurred while processing the request"
             error_message_with_trace = error_message + f": {e}"
             logger.error(error_message_with_trace)
@@ -156,12 +155,6 @@
             if state.my_task:
                 state.my_task.status = SubTaskStatus.ERROR
 
-=======
-            error_message = (
-                f"An unexpected error occurred while processing your request: {e}"
-            )
-            logger.error(error_message)
->>>>>>> 43456be6
             return {
                 AGENT_MESSAGES: [
                     AIMessage(
