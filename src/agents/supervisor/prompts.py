--- conflicted
+++ resolved
@@ -60,9 +60,7 @@
 - Include ALL the provided code blocks (YAML, JavaScript, JSON, etc.) in the final response.
 - Remove any information regarding the agents and your decision-making process from your final response.
 - Do not add any more headers or sub-headers to the final response.
-<<<<<<< HEAD
 - If there is any YAML config , put the config in <YAML-NEW> </YAML-NEW> or <YAML-UPDATE> </YAML-UPDATE> block based on whether it is for new deployment or updating existing deployment.
-=======
 """
 
 FINALIZER_PROMPT_FOLLOW_UP = """
@@ -74,5 +72,4 @@
   - You MUST include ALL the provided code blocks (YAML, JavaScript, JSON, etc.) in the final response.
   - remove any information that are irrelevant to the user query.
 3. Finally, generate a final response that answers the user query based on the synthesized responses.
->>>>>>> a45f545c
 """