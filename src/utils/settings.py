import json
import logging
import os
import sys
from pathlib import Path

from decouple import Config, RepositoryEnv, config
from dotenv import find_dotenv


def is_running_pytest() -> bool:
    """Check if the code is running with pytest.
    This is needed to identify if tests are running.
    """
    return "pytest" in sys.modules

<<<<<<< HEAD
# dummy change
project_root = os.path.dirname(os.path.abspath(__file__))
=======

def is_running_kubernetes() -> bool:
    """Check if the code is running in a Kubernetes environment.
    This is needed to identify if the code is running in a Kubernetes environment.
    """
    return "KUBERNETES_SERVICE_HOST" in os.environ


def load_env_from_json() -> None:
    """Load the configuration from the config.json file."""
    default_config_path = Path(__file__).parent.parent.parent / "config" / "config.json"

    config_path = Path(os.getenv("CONFIG_PATH", default_config_path))

    try:
        # Load the configuration from the given path and set the environment variables.
        with config_path.open() as file:
            config_file = json.load(file)

            # Set environment variables for all keys except "models"
            for key, value in config_file.items():
                if key != "models":  # Skip models
                    os.environ[key] = str(value)
    except json.JSONDecodeError as e:
        logging.error(f"Invalid JSON format in config file {config_path}: {e}")
        raise
    except FileNotFoundError:
        logging.error(
            f"Config file not found at {config_path}. Place the config file at the default location:"
            f"{default_config_path} or set the CONFIG_PATH environment variable."
        )
        raise
    except Exception as e:
        logging.error(f"Error loading config from {config_path}: {e}")
        raise

>>>>>>> 05c366bb

if is_running_pytest():
    # For tests use .env.test if available
    env_path = find_dotenv(".env.test")
    if env_path and os.path.exists(env_path):
        repository = RepositoryEnv(env_path)
        for key, value in repository.data.items():
            os.environ[key] = str(value)
        config = Config(repository)
    else:
        # Load the config.json if no .env.test file is found
        logging.warning("No .test.env file found. Using config.json.")
        load_env_from_json()

    # deepeval specific environment variables
    DEEPEVAL_TESTCASE_VERBOSE = config("DEEPEVAL_TESTCASE_VERBOSE", default="False")
else:
    # For production load the env variables needed dynamically from the config.json.
    load_env_from_json()


LOG_LEVEL = config("LOG_LEVEL", default="INFO")
# Redis
REDIS_HOST = config("REDIS_HOST", default="localhost")
REDIS_PORT = config("REDIS_PORT", default=6379, cast=int)
REDIS_URL = f"redis://{REDIS_HOST}:{REDIS_PORT}/0"
# Langfuse
LANGFUSE_SECRET_KEY = config("LANGFUSE_SECRET_KEY", default="dummy")
LANGFUSE_PUBLIC_KEY = config("LANGFUSE_PUBLIC_KEY", default="dummy")
LANGFUSE_HOST = config("LANGFUSE_HOST", default="localhost")
LANGFUSE_ENABLED = config("LANGFUSE_ENABLED", default="True")

DATABASE_URL = config("DATABASE_URL", None)
DATABASE_PORT = config("DATABASE_PORT", cast=int, default=443)
DATABASE_USER = config("DATABASE_USER", None)
DATABASE_PASSWORD = config("DATABASE_PASSWORD", None)
DOCS_TABLE_NAME = config("DOCS_TABLE_NAME", default="kyma_docs")<|MERGE_RESOLUTION|>--- conflicted
+++ resolved
@@ -14,10 +14,6 @@
     """
     return "pytest" in sys.modules
 
-<<<<<<< HEAD
-# dummy change
-project_root = os.path.dirname(os.path.abspath(__file__))
-=======
 
 def is_running_kubernetes() -> bool:
     """Check if the code is running in a Kubernetes environment.
@@ -54,7 +50,6 @@
         logging.error(f"Error loading config from {config_path}: {e}")
         raise
 
->>>>>>> 05c366bb
 
 if is_running_pytest():
     # For tests use .env.test if available
