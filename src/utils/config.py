import os
from pathlib import Path

import yaml
from pydantic import BaseModel

from utils.logging import get_logger

logger = get_logger("config")


class ModelConfig(BaseModel):
    """Model for the deployment request"""

    name: str
    deployment_id: str
<<<<<<< HEAD
    temperature: float | None = None
=======
    temperature: float = 0.0
>>>>>>> b119b276


class Config(BaseModel):
    """Configuration of the application"""

    models: list[ModelConfig]


def find_config_file(start_path: Path, target: str) -> Path:
    """
    Recursively search for the target config file starting from start_path.

    Args:
        start_path (Path): The directory to start searching from.
        target (str): The relative path to the config file.

    Returns:
        Path: The path to the config file.

    Raises:
        FileNotFoundError: If the config file is not found.
    """
    for parent in [start_path] + list(start_path.parents):
        potential_path = parent / target
        if potential_path.is_file():
            return potential_path
    raise FileNotFoundError(
        f"{target} not found in any parent directories of {start_path}"
    )


def get_config() -> Config:
    """
    Get the configuration of the application by automatically locating the config file.

    Returns:
        Config: The configuration of the application
    """
    # Get the absolute path of the current file
    current_file_path = Path(__file__).resolve()

    target_config_file = os.environ.get("CONFIG_PATH", "config/config.yml")
    # Find the config file by searching upwards
    config_file = find_config_file(current_file_path.parent, target_config_file)

    logger.info(f"Loading models config from: {config_file}")
    with config_file.open() as f:
        data = yaml.safe_load(f)
    config = Config(**data)
    return config<|MERGE_RESOLUTION|>--- conflicted
+++ resolved
@@ -14,11 +14,7 @@
 
     name: str
     deployment_id: str
-<<<<<<< HEAD
-    temperature: float | None = None
-=======
     temperature: float = 0.0
->>>>>>> b119b276
 
 
 class Config(BaseModel):
