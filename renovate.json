{
  "$schema": "https://docs.renovatebot.com/renovate-schema.json",
  "extends": [
<<<<<<< HEAD
    "config:recommended",
    ":semanticCommits",
    ":semanticCommitTypeAll(chore)",
    ":semanticCommitScopeDisabled"
  ],
  "packagerules": [
=======
    "config:recommended"
  ],
  "prTitlePrefix": "deps: ",
  "packageRules": [
>>>>>>> 77c730b6
    {
      "groupname": null
    }
  ]
}<|MERGE_RESOLUTION|>--- conflicted
+++ resolved
@@ -1,19 +1,12 @@
 {
   "$schema": "https://docs.renovatebot.com/renovate-schema.json",
   "extends": [
-<<<<<<< HEAD
     "config:recommended",
     ":semanticCommits",
     ":semanticCommitTypeAll(chore)",
     ":semanticCommitScopeDisabled"
   ],
   "packagerules": [
-=======
-    "config:recommended"
-  ],
-  "prTitlePrefix": "deps: ",
-  "packageRules": [
->>>>>>> 77c730b6
     {
       "groupname": null
     }
