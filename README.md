--- conflicted
+++ resolved
@@ -8,16 +8,10 @@
 > - `Code of Conduct` - do not change this!
 > - `Licensing` - do not change this!
 
-<<<<<<< HEAD
-# Kyma Companion
-<!--- mandatory --->
-> Modify the title and insert the name of your project. Use Heading 1 (H1).
-=======
 # Kyma companion
 
 ## Status
 [![REUSE status](https://api.reuse.software/badge/github.com/kyma-project/kyma-companion)](https://api.reuse.software/info/github.com/kyma-project/kyma-companion)
->>>>>>> 5147b5d3
 
 ## Overview
 <!--- mandatory section --->
