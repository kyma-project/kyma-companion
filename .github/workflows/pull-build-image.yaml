--- conflicted
+++ resolved
@@ -16,7 +16,6 @@
       dockerfile: Dockerfile
       context: .
       export-tags: true
-<<<<<<< HEAD
   test-image:
     runs-on: ubuntu-latest
     needs: build
@@ -33,14 +32,4 @@
           echo "IMAGE_NAME=$(echo '${{ needs.build.outputs.images }}' | jq -r '.[0]')" >> $GITHUB_ENV
 
       - name: Test image
-        run: ./.github/scripts/run-and-check-container.sh "$IMAGE_NAME" PR-${{ github.event.number }}-container
-=======
-  # test-image:
-  #   runs-on: ubuntu-latest
-  #   needs: build
-  #   steps:
-  #     - name: Checkout code
-  #       uses: actions/checkout@v4
-  #     - name: Test image
-  #       run: ./scripts/shell/run-and-check-container.sh ${{ needs.build.outputs.images[0] }} PR-${{ github.event.number }}-container
->>>>>>> dc9f77cb
+        run: ./scripts/shell/run-and-check-container.sh "$IMAGE_NAME" PR-${{ github.event.number }}-container