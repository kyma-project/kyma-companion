name: Integration Test

on:
  pull_request_target:
    types: [ labeled, opened, synchronize, reopened, ready_for_review ]
    branches:
      - "main"
      - "release-**"
    paths-ignore:
      - "docs/**"
      - "**.md"
      - CODEOWNERS
      - LICENSE
      - "LICENSES/**"
      - ".reuse/**"
      - "config/**"
      - "data/**"
      - "doc_indexer/**"
      - "scripts/**"

jobs:
  integration-test:
    if: contains(github.event.pull_request.labels.*.name, 'run-integration-test')
    runs-on: ubuntu-latest
    steps:
      - name: Checkout code
        uses: actions/checkout@v4
        with:
          ref: ${{ github.event.pull_request.head.ref }}
          repository: ${{ github.event.pull_request.head.repo.full_name }}

      - name: Extract Python version
        id: python-version
        run: ./scripts/shell/extract-python-version.sh

      - name: Setup Python
        uses: actions/setup-python@v4
        with:
          python-version: ${{ env.PYTHON_VERSION }}

      - name: Install Poetry
        run: |
          curl -sSL https://install.python-poetry.org | python3 -
          echo "$HOME/.local/bin" >> $GITHUB_PATH

      - name: Install dependencies
        run: poetry install --with dev

      - name: Prepare test configurations
        id: int-tests-configs
        env:
          AICORE_SECRET: ${{ secrets.AICORE_SECRET }}
          HANA_DB_SECRET: ${{ secrets.HANA_DB }}
        run: |
          echo "${AICORE_SECRET}" | base64 -d > aicore-secret.yaml
          echo "AICORE_CLIENT_ID=$(yq eval '.stringData.clientid' aicore-secret.yaml)" >> $GITHUB_OUTPUT
          echo "AICORE_CLIENT_SECRET=$(yq eval '.stringData.clientsecret' aicore-secret.yaml)" >> $GITHUB_OUTPUT
          echo "AICORE_AUTH_URL=$(yq eval '.stringData.auth_url' aicore-secret.yaml)" >> $GITHUB_OUTPUT
          echo "AICORE_BASE_URL=$(yq eval '.stringData.base_url' aicore-secret.yaml)" >> $GITHUB_OUTPUT
          echo "AICORE_RESOURCE_GROUP=$(yq eval '.stringData.resource_group' aicore-secret.yaml)" >> $GITHUB_OUTPUT

          # Extract HANA DB credentials - updated key names
          echo "${HANA_DB_SECRET}" > hana-db-secret.yaml
          echo "DATABASE_URL=$(yq eval '.DATABASE_URL' hana-db-secret.yaml)" >> $GITHUB_OUTPUT
          echo "DATABASE_USER=$(yq eval '.DATABASE_USER' hana-db-secret.yaml)" >> $GITHUB_OUTPUT
          echo "DATABASE_PASSWORD=$(yq eval '.DATABASE_PASSWORD' hana-db-secret.yaml)" >> $GITHUB_OUTPUT
          echo "DATABASE_PORT=$(yq eval '.DATABASE_PORT' hana-db-secret.yaml)" >> $GITHUB_OUTPUT
          echo "DOCS_TABLE_NAME=$(yq eval '.DOCS_TABLE_NAME' hana-db-secret.yaml)" >> $GITHUB_OUTPUT
          
          # cleanup
          rm -f aicore-secret.yaml hana-db-secret.yaml

      - name: Run integration tests
        env:
          LOG_LEVEL: "DEBUG"
          # AI Core configurations.
          AICORE_CLIENT_ID: ${{ steps.int-tests-configs.outputs.AICORE_CLIENT_ID }}
          AICORE_CLIENT_SECRET: ${{ steps.int-tests-configs.outputs.AICORE_CLIENT_SECRET }}
          AICORE_AUTH_URL: ${{ steps.int-tests-configs.outputs.AICORE_AUTH_URL }}
          AICORE_BASE_URL: ${{ steps.int-tests-configs.outputs.AICORE_BASE_URL }}
          AICORE_RESOURCE_GROUP: ${{ steps.int-tests-configs.outputs.AICORE_RESOURCE_GROUP }}
          # Gardener test cluster configurations.
          TEST_CLUSTER_URL: ${{ secrets.GARDENER_TEST_CLUSTER_URL }}
          TEST_CLUSTER_CA_DATA: ${{ secrets.GARDENER_TEST_CLUSTER_CA_DATA }}
          TEST_CLUSTER_AUTH_TOKEN: ${{ secrets.GARDENER_TEST_CLUSTER_AUTH_TOKEN }}
          # HANA DB configurations
          DATABASE_URL: ${{ steps.int-tests-configs.outputs.DATABASE_URL }}
          DATABASE_USER: ${{ steps.int-tests-configs.outputs.DATABASE_USER }}
          DATABASE_PASSWORD: ${{ steps.int-tests-configs.outputs.DATABASE_PASSWORD }}
          DATABASE_PORT: ${{ steps.int-tests-configs.outputs.DATABASE_PORT }}
          DOCS_TABLE_NAME: ${{ steps.int-tests-configs.outputs.DOCS_TABLE_NAME }}
        run: |
<<<<<<< HEAD
=======
          echo "${{ secrets.MODELS }}" > config/config.yml
>>>>>>> a748eb87
          echo "${{ secrets.MODELS_JSON }}" | base64 --decode | jq > $GITHUB_WORKSPACE/config/config.json
          poetry run poe test-integration<|MERGE_RESOLUTION|>--- conflicted
+++ resolved
@@ -90,9 +90,6 @@
           DATABASE_PORT: ${{ steps.int-tests-configs.outputs.DATABASE_PORT }}
           DOCS_TABLE_NAME: ${{ steps.int-tests-configs.outputs.DOCS_TABLE_NAME }}
         run: |
-<<<<<<< HEAD
-=======
           echo "${{ secrets.MODELS }}" > config/config.yml
->>>>>>> a748eb87
           echo "${{ secrets.MODELS_JSON }}" | base64 --decode | jq > $GITHUB_WORKSPACE/config/config.json
           poetry run poe test-integration