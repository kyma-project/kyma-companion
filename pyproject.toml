[tool.poetry]
name = "kyma-companion"
version = "0.1.0"
description = "Kyma Companion is AI Kyma assistant that helps you to manage your Kyma runtime"
authors = [
    "Muhammad Faizan m.faizan@sap.com",
    "Aleksei Chernyshov aleksei.chernyshov@sap.com",
    "Carina Kothe carina.kothe@sap.com",
    "Friedrich Wilken jens.wilken@sap.com",
    "Tibor Kiss tibor.kiss01@sap.com",
    "Marco Bebway marco.bebway@sap.com",
    "Piotr Bochynski piotr.bochynski@sap.com",
    "Mansur Uralov m.uralov@sap.com",
]
readme = "README.md"
packages = [{ include = "src" }]
license = "Apache-2.0"
package-mode = false

[tool.poetry.dependencies]
python = "^3.12.4"
# Add your production dependencies here
fastapi = "^0.111.0"
pytest = "^8.2.2"
langchain-community = "^0.2.6"
hdbcli = "^2.21.26"
<<<<<<< HEAD
langchain-google-genai = "^1.0.7"
langchain-openai = "^0.1.14"
ai-core-sdk = "^2.3.11"
generative-ai-hub-sdk = "^1.11.1"
langfuse = "^2.39.1"
langgraph = "^0.1.7"
redis = "^5.0.7"
=======
requests = "^2.32.3"
>>>>>>> 5f9ff572

[tool.poetry.group.test.dependencies]
pytest = "^8.2.2"
pytest-mock = "^3.14.0"
pytest-asyncio = "^0.23.7"
<<<<<<< HEAD
fakeredis = "^2.23.3"
=======
types-pyyaml = "^6.0.12.20240311"
>>>>>>> 5f9ff572

[tool.poetry.group.dev.dependencies]
ruff = "v0.4.10"
flake8-bugbear = "^24.4.26"
poethepoet = "^0.27.0"
<<<<<<< HEAD
langfuse = "^2.38.0"
=======
mypy = "^1.10.1"
flake8 = "^7.1.0"
black = "^24.4.2"
types-requests = "^2.32.0.20240712"
>>>>>>> 5f9ff572

[tool.pytest.ini_options]
minversion = "6.0"
addopts = "-ra"
pythonpath = [
    "src"
]
testpaths = [
    "tests",
]

[tool.poe.tasks]
lint = "ruff check ."
typecheck = "mypy . --pretty"
format = "black . --check"
codecheck = ["lint", "typecheck", "format"]
format-fix = "black ."
lint-fix = "ruff check . --fix"
test = "pytest tests"
run = "fastapi run src/main.py --port 8000"
run-local = "fastapi dev src/main.py --port 8000"<|MERGE_RESOLUTION|>--- conflicted
+++ resolved
@@ -24,7 +24,6 @@
 pytest = "^8.2.2"
 langchain-community = "^0.2.6"
 hdbcli = "^2.21.26"
-<<<<<<< HEAD
 langchain-google-genai = "^1.0.7"
 langchain-openai = "^0.1.14"
 ai-core-sdk = "^2.3.11"
@@ -32,32 +31,24 @@
 langfuse = "^2.39.1"
 langgraph = "^0.1.7"
 redis = "^5.0.7"
-=======
 requests = "^2.32.3"
->>>>>>> 5f9ff572
 
 [tool.poetry.group.test.dependencies]
 pytest = "^8.2.2"
 pytest-mock = "^3.14.0"
 pytest-asyncio = "^0.23.7"
-<<<<<<< HEAD
 fakeredis = "^2.23.3"
-=======
 types-pyyaml = "^6.0.12.20240311"
->>>>>>> 5f9ff572
 
 [tool.poetry.group.dev.dependencies]
 ruff = "v0.4.10"
 flake8-bugbear = "^24.4.26"
 poethepoet = "^0.27.0"
-<<<<<<< HEAD
 langfuse = "^2.38.0"
-=======
 mypy = "^1.10.1"
 flake8 = "^7.1.0"
 black = "^24.4.2"
 types-requests = "^2.32.0.20240712"
->>>>>>> 5f9ff572
 
 [tool.pytest.ini_options]
 minversion = "6.0"
