[tool.poetry]
name = "kyma-companion"
version = "0.1.0"
description = "Kyma Companion is AI Kyma assistant that helps you to manage your Kyma runtime"
authors = [
    "Muhammad Faizan m.faizan@sap.com",
    "Aleksei Chernyshov aleksei.chernyshov@sap.com",
    "Carina Kothe carina.kothe@sap.com",
    "Friedrich Wilken jens.wilken@sap.com",
    "Tibor Kiss tibor.kiss01@sap.com",
    "Marco Bebway marco.bebway@sap.com",
    "Piotr Bochynski piotr.bochynski@sap.com",
    "Mansur Uralov m.uralov@sap.com",
]
readme = "README.md"
packages = [{ include = "src" }]
license = "Apache-2.0"
package-mode = false

[tool.poetry.dependencies]
python = "~3.12"
# Add your production dependencies here
fastapi = "^0.111.0"
pytest = "^8.2.2"
langchain-community = "^0.2.6"
langchain-google-genai = "^1.0.7"
langchain-openai = "^0.1.14"
ai-core-sdk = "^2.3.11"
generative-ai-hub-sdk = "^1.11.1"
langfuse = "^2.39.1"
langgraph = "^0.2.5"
redis = "^5.0.8"
requests = "^2.32.3"
<<<<<<< HEAD
kubernetes = "^30.1.0"
=======
langchain-experimental = "^0.0.64"
black = "^24.8.0"
>>>>>>> edab1784

[tool.poetry.group.test.dependencies]
pytest = "^8.2.2"
pytest-mock = "^3.14.0"
pytest-asyncio = "^0.23.7"
fakeredis = "^2.23.3"
pyyaml = "^6.0.1"
types-pyyaml = "^6.0.12.20240311"
prettytable = "^3.10.2"
termcolor = "^2.4.0"

[tool.poetry.group.dev.dependencies]
ruff = "v0.4.10"
flake8-bugbear = "^24.4.26"
poethepoet = "^0.27.0"
langfuse = "^2.38.0"
mypy = "^1.10.1"
flake8 = "^7.1.0"
black = "^24.4.2"
types-requests = "^2.32.0.20240712"
ipython = "^8.26.0"

[tool.pytest.ini_options]
minversion = "6.0"
addopts = "-ra"
pythonpath = [
    "src"
]
testpaths = [
    "tests",
]

[tool.poe.tasks]
lint = "ruff check ."
typecheck = "mypy . --pretty"
format = "black . --check"
codecheck = ["lint", "typecheck", "format"]
format-fix = "black ."
lint-fix = "ruff check . --fix"
codefix = ["format-fix", "lint-fix"]
test = "pytest tests"
run = "fastapi run src/main.py --port 8000"
run-local = "fastapi dev src/main.py --port 8000"

[tool.mypy]
check_untyped_defs = true
warn_return_any = true
show_error_codes = true
warn_unused_ignores = true
disallow_untyped_defs = false
disallow_any_expr = false
ignore_missing_imports = true
show_column_numbers = true
allow_redefinition = true
disable_error_code = ["union-attr"]

# Exclude specific files or directories
exclude = [
    'tests',
    'scripts'
]<|MERGE_RESOLUTION|>--- conflicted
+++ resolved
@@ -31,12 +31,9 @@
 langgraph = "^0.2.5"
 redis = "^5.0.8"
 requests = "^2.32.3"
-<<<<<<< HEAD
 kubernetes = "^30.1.0"
-=======
 langchain-experimental = "^0.0.64"
 black = "^24.8.0"
->>>>>>> edab1784
 
 [tool.poetry.group.test.dependencies]
 pytest = "^8.2.2"
