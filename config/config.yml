models:
  - name: gpt-4o
<<<<<<< HEAD
    deployment_id: d4bf8b0e56fcf372
    temperature: 0
  - name: gpt-4o-mini
    deployment_id: d4bf8b0e56fcf372
    temperature: 0
  - name: gemini-1.0-pro
    deployment_id: d4bf8b0e56fcf372
=======
    deployment_id: d92ed4e1d4bafffc
    temperature: 0
  - name: gpt-4o-mini
    deployment_id: d3da334def2bb9c8
>>>>>>> fca40ea6
    temperature: 0<|MERGE_RESOLUTION|>--- conflicted
+++ resolved
@@ -1,17 +1,7 @@
 models:
   - name: gpt-4o
-<<<<<<< HEAD
-    deployment_id: d4bf8b0e56fcf372
-    temperature: 0
-  - name: gpt-4o-mini
-    deployment_id: d4bf8b0e56fcf372
-    temperature: 0
-  - name: gemini-1.0-pro
-    deployment_id: d4bf8b0e56fcf372
-=======
     deployment_id: d92ed4e1d4bafffc
     temperature: 0
   - name: gpt-4o-mini
     deployment_id: d3da334def2bb9c8
->>>>>>> fca40ea6
     temperature: 0