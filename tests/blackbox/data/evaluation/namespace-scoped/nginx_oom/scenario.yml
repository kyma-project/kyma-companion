--- conflicted
+++ resolved
@@ -1,10 +1,6 @@
 id: nginx-oom
-<<<<<<< HEAD
-description: The ngnix Deployment is configured to an insufficient amount of memory and will run out of memory
+description: The ngnix Deployment is configured to an insufficient amount of memory and will run out of memory.
 user_query: Why is the Deployment not available?
-=======
-description: The ngnix Deployment is configured to an insufficient amount of memory and will run out of memory.
->>>>>>> 29f1c978
 resource:
   kind: Deployment
   api_version: apps/v1
