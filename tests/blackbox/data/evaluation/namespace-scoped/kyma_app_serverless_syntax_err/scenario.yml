id: kyma-app-serverless-syntax-err
<<<<<<< HEAD
description: The serverless function has a syntax error; it calls Dates() instead of Date().
user_query: What is wrong with the function's source code?
=======
description: The Serverless Function has a syntax error; it calls Dates() instead of Date().
>>>>>>> 29f1c978
resource:
  kind: Function
  api_version: "serverless.kyma-project.io/v1alpha2"
  name: func1
  namespace: kyma-app-serverless-syntax-err
expectations:
  - name: step_by_step_guide
    statement: contains step-by-step guidance
    categories:
      - solution_finding
      - step-by-step_guidance
    complexity: 1
  - name: syntax_error
    statement: points out that the serverless Function 'func1' calls Dates()
    categories:
      - kyma
      - problem_finding
    complexity: 1
  - name: syntax_fix
    statement: points out that the serverless Function 'func1' should call Date() instead of Dates()
    categories:
      - kyma
      - problem_finding
      - solution_finding
    complexity: 2
  - name: some_yaml
    statement: provides some yaml formatted code
    categories:
      - yaml
      - solution_finding
    complexity: 1
  - name: yaml_with_serverless_function
    statement: provides some yaml formatted manifest for a serverless Function
    categories:
      - kubernetes
      - yaml
      - solution_finding
    complexity: 2
  - name: yaml_with_complete_serverless_function
    statement: provides a complete yaml formatted manifest for a serverless Function with all required fields
    categories:
      - kubernetes
      - yaml
      - solution_finding
    complexity: 3
  - name: deployable_yaml_with_complete_serverless_function
    statement: provides a complete yaml formatted manifest for a serverless Function with all required fields, name set to 'func1', namespace set to 'kyma-app-serverless-syntax-err' and  that calls 'Date()'
    categories:
      - kubernetes
      - yaml
      - solution_finding
    complexity: 3<|MERGE_RESOLUTION|>--- conflicted
+++ resolved
@@ -1,10 +1,6 @@
 id: kyma-app-serverless-syntax-err
-<<<<<<< HEAD
-description: The serverless function has a syntax error; it calls Dates() instead of Date().
+description: The Serverless Function has a syntax error; it calls Dates() instead of Date().
 user_query: What is wrong with the function's source code?
-=======
-description: The Serverless Function has a syntax error; it calls Dates() instead of Date().
->>>>>>> 29f1c978
 resource:
   kind: Function
   api_version: "serverless.kyma-project.io/v1alpha2"
