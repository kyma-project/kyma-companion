id: nginx-wrong-image
<<<<<<< HEAD
description: The name of the image in the Deployment is misspelled to 'ngix' instead of 'nginx'
user_query: What is causing the deployment to not have minimum availability?
=======
description: The name of the image in the Deployment is misspelled to 'ngix' instead of 'nginx'.
>>>>>>> 29f1c978
resource:
  kind: Deployment
  api_version: apps/v1
  name: nginx
  namespace: nginx-wrong-image
expectations:
  - name: step_by_step_guide
    statement: contains a step-by-step guide
    categories:
      - solution_finding
      - step-by-step_guidance
    complexity: 1
  - name: image_not_found
    statement: points out that the image 'ngix' does not exist
    categories:
      - kubernetes
      - problem_finding
    complexity: 1
  - name: image_typo
    statement: points out that the image name might have a type
    categories:
      - kubernetes
      - problem_finding
    complexity: 1
  - name: should_be_nginx
    statement: points out that the image name should be 'nginx'
    categories:
      - kubernetes
      - solution_finding
    complexity: 2
  - name: uses_yaml
    statement: contains some yaml formatted code
    categories:
      - solution_finding
      - yaml
    complexity: 1
  - name: complete_yaml
    statement: contains a yaml formatted Deployment manifest with all the required fields
    categories:
      - kubernetes
      - solution_finding
      - yaml
    complexity: 2
  - name: useable_yaml
    statement: contains a yaml formatted Deployment manifest, containing all the required fields, and having the image set to 'nginx', the name set to 'nginx' and the namespace set to 'nginx'
    categories:
      - kubernetes
      - solution_finding
      - yaml
    complexity: 3<|MERGE_RESOLUTION|>--- conflicted
+++ resolved
@@ -1,10 +1,6 @@
 id: nginx-wrong-image
-<<<<<<< HEAD
-description: The name of the image in the Deployment is misspelled to 'ngix' instead of 'nginx'
+description: The name of the image in the Deployment is misspelled to 'ngix' instead of 'nginx'.
 user_query: What is causing the deployment to not have minimum availability?
-=======
-description: The name of the image in the Deployment is misspelled to 'ngix' instead of 'nginx'.
->>>>>>> 29f1c978
 resource:
   kind: Deployment
   api_version: apps/v1
