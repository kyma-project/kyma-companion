--- conflicted
+++ resolved
@@ -195,15 +195,6 @@
     # When: The supervisor agent's planner is invoked
     result = await companion_graph.supervisor_agent._invoke_planner(state)
 
-<<<<<<< HEAD
-    # the generated plan is checked for correctness
-    planner_correctness_metric.measure(test_case)
-
-    print(f"Score: {planner_correctness_metric.score}")
-    print(f"Reason: {planner_correctness_metric.reason}")
-
-    assert_test(test_case, [planner_correctness_metric])
-=======
     # Then: We evaluate based on query type
     if not general_query:
         test_case = ConversationalTestCase(
@@ -390,5 +381,4 @@
         # assert that all metrics passed
         assert all(
             result.success for result in results.test_results
-        ), "Not all metrics passed"
->>>>>>> e73fca8e
+        ), "Not all metrics passed"