from collections.abc import Sequence

import pytest
from deepeval import assert_test
from deepeval.metrics import AnswerRelevancyMetric, GEval
from deepeval.test_case import LLMTestCase, LLMTestCaseParams
from langchain_core.messages import AIMessage, BaseMessage, HumanMessage, SystemMessage

from agents.common.state import AgentState, UserInput


@pytest.fixture
def answer_relevancy_metric(evaluator_model):
    return AnswerRelevancyMetric(
        threshold=0.6, model=evaluator_model, include_reason=True
    )


# Correctness metric for not general queries that needs planning
@pytest.fixture
def planner_correctness_metric(evaluator_model):
    return GEval(
        name="Correctness",
        criteria=""
        "Determine whether the output is subtask(s) of the input and assigned to dedicated agent(s). "
        "It is okay if the output contains one subtask."
        "Check if the output is in valid JSON format"
        "Verify that the JSON contains required keys: 'subtasks'",
        evaluation_params=[
            LLMTestCaseParams.ACTUAL_OUTPUT,
            LLMTestCaseParams.EXPECTED_OUTPUT,
        ],
        model=evaluator_model,
        threshold=0.8,
    )


def create_mock_state(messages: Sequence[BaseMessage]) -> AgentState:
    """Create a mock langgraph state for tests."""
    user_input = UserInput(
        query=messages[-1].content,
        resource_kind=None,
        resource_api_version=None,
        resource_name=None,
        namespace=None,
    )

    return AgentState(
        input=user_input,
        messages=messages,
        next="",
        subtasks=[],
        final_response="",
        error=None,
    )


@pytest.mark.parametrize(
    "messages, expected_answer, general_query",
    [
        (
            [
                SystemMessage(
                    content="The user query is related to: "
                    "{'resource_api_version': 'v1', 'resource_namespace': 'nginx-oom'}"
                ),
                HumanMessage(content="What is the capital of Germany?"),
            ],
            '{"response": "Berlin"}',
            True,
        ),
        (
            [
                SystemMessage(
                    content="The user query is related to: "
                    "{'resource_api_version': 'v1', 'resource_namespace': 'nginx-oom'}"
                ),
                HumanMessage(content="What is Kyma?"),
            ],
            '{"subtasks": [{"description": "What is Kyma?", "assigned_to": "KymaAgent"}]}',
            False,
        ),
        (
            [
                SystemMessage(
                    content="The user query is related to: "
                    "{'resource_api_version': 'v1', 'resource_namespace': 'nginx-oom'}"
                ),
                HumanMessage(content="What is Kyma API Rule?"),
            ],
            '{"subtasks": [{"description": "What is Kyma API Rule?", "assigned_to": "KymaAgent"}]}',
            False,
        ),
        (
            [
                AIMessage(
                    content="The `nginx` container in the `nginx-5dbddc77dd-t5fm2` pod is experiencing a "
                    "`CrashLoopBackOff` state. The last termination reason was `StartError`"
                    " with the message indicating a failure to create the containerd task "
                    "due to a context cancellation."
                ),
                SystemMessage(
                    content="The user query is related to: "
                    "{'resource_api_version': 'v1', 'resource_namespace': 'nginx-oom'}"
                ),
                HumanMessage(content="why the pod is failing?"),
            ],
            "{'subtasks': [{'description': 'why the pod is failing?', 'assigned_to': 'KubernetesAgent'}]}",
            False,
        ),
        (
            [
                SystemMessage(
                    content="The user query is related to: "
                    "{'resource_api_version': 'v1', 'resource_namespace': 'nginx-oom'}"
                ),
                HumanMessage(content="what is the status of my cluster?"),
            ],
            '{"subtasks": [{"description": "what is the status of my cluster?", "assigned_to": "KubernetesAgent"}]}',
            False,
        ),
        (
            [
                SystemMessage(
                    content="The user query is related to: "
                    "{'resource_api_version': 'v1', 'resource_namespace': 'nginx-oom'}"
                ),
                HumanMessage(content="What is Kubernetes? Explain Kyma function"),
            ],
            '{"subtasks": [{"description": "What is Kubernetes?", "assigned_to": "KubernetesAgent"},'
            '{"description": "Explain Kyma function", "assigned_to": "KymaAgent"}]}',
            False,
        ),
        (
            [
                SystemMessage(
                    content="The user query is related to: "
                    "{'resource_api_version': 'v1', 'resource_namespace': 'nginx-oom'}"
                ),
                HumanMessage(
                    content="Create a hello world app and deploy it with Kyma?"
                ),
            ],
            '{"subtasks": [{"description": "Create a hello world app", "assigned_to": "Common"},'
            '{"description": "deploy it with Kyma", "assigned_to": "KymaAgent"}]}',
            False,
        ),
        (
            [
                SystemMessage(
                    content="The user query is related to: "
                    "{'resource_api_version': 'v1', 'resource_namespace': 'nginx-oom'}"
                ),
                HumanMessage(
                    content="Create a hello world app with python and deploy it with Kyma?"
                ),
            ],
            '{"subtasks": [{"description": "Create a hello world app with python", "assigned_to": "Common"},'
            '{"description": "deploy it with Kyma", "assigned_to": "KymaAgent"}]}',
            False,
        ),
        (
            [
                SystemMessage(
                    content="The user query is related to: "
                    "{'resource_api_version': 'v1', 'resource_namespace': 'nginx-oom'}"
                ),
                HumanMessage(
                    content="how to enable eventing module and create a subscription for my app?"
                ),
            ],
            '{"subtasks": [{"description": "How to enable eventing module?", "assigned_to": "KymaAgent"},'
            '{"description": "How to create a subscription for my app?", "assigned_to": "KymaAgent"}]}',
            False,
        ),
    ],
)
def test_invoke_planner(
    messages,
    expected_answer,
    general_query,
    companion_graph,
    planner_correctness_metric,
    answer_relevancy_metric,
):
    """Tests the invoke_planner method of CompanionGraph."""
    state = create_mock_state(messages)
<<<<<<< HEAD
    result = companion_graph._invoke_planner(state)
=======
    result = companion_graph.supervisor_agent._invoke_planner(state)
>>>>>>> 0a05f762

    test_case = LLMTestCase(
        input=messages[-1].content,
        actual_output=result.content,
        expected_output=expected_answer,
    )

    if not general_query:
        planner_correctness_metric.measure(test_case)

        print(f"Score: {planner_correctness_metric.score}")
        print(f"Reason: {planner_correctness_metric.reason}")

        # Parse the output to check if it is in valid JSON format
        companion_graph.plan_parser.parse(result.content)

        assert_test(test_case, [planner_correctness_metric])
    else:
        assert_test(test_case, [answer_relevancy_metric])


@pytest.mark.parametrize(
    "messages, expected_answer",
    [
        (
            [
                SystemMessage(
                    content="The user query is related to: "
                    "{'resource_api_version': 'v1', 'resource_namespace': 'nginx-oom'}"
                ),
                HumanMessage(content="What is the capital of Germany?"),
            ],
            "Berlin",
        ),
        (
            [
                SystemMessage(
                    content="The user query is related to: "
                    "{'resource_api_version': 'v1', 'resource_namespace': 'nginx-oom'}"
                ),
                HumanMessage(content='Write "Hello, World!" code in Python'),
            ],
            'Here is a simple "Hello, World!" program in Python: `print("Hello, World!")`',
        ),
    ],
)
def test_invoke_common_node(
    messages, expected_answer, companion_graph, answer_relevancy_metric
):
    """Tests the invoke_common_node method of CompanionGraph."""
    state = create_mock_state(messages)

    result = companion_graph._invoke_common_node(state, messages[-1].content)
    test_case = LLMTestCase(input=messages[-1].content, actual_output=result)
    assert_test(test_case, [answer_relevancy_metric])<|MERGE_RESOLUTION|>--- conflicted
+++ resolved
@@ -185,11 +185,7 @@
 ):
     """Tests the invoke_planner method of CompanionGraph."""
     state = create_mock_state(messages)
-<<<<<<< HEAD
-    result = companion_graph._invoke_planner(state)
-=======
     result = companion_graph.supervisor_agent._invoke_planner(state)
->>>>>>> 0a05f762
 
     test_case = LLMTestCase(
         input=messages[-1].content,
