--- conflicted
+++ resolved
@@ -6,14 +6,10 @@
 from deepeval.test_case import LLMTestCase, LLMTestCaseParams
 from langchain_core.messages import AIMessage, BaseMessage, HumanMessage, SystemMessage
 
-<<<<<<< HEAD
-from agents.common.state import CompanionState, UserInput
-=======
 from agents.common.constants import COMMON
-from agents.common.state import AgentState, SubTask, UserInput
 from agents.k8s.constants import K8S_AGENT
 from agents.kyma.agent import KYMA_AGENT
->>>>>>> bbc6e3f0
+from agents.common.state import CompanionState, SubTask, UserInput
 
 
 @pytest.fixture
@@ -57,11 +53,7 @@
     )
 
 
-<<<<<<< HEAD
-def create_mock_state(messages: Sequence[BaseMessage]) -> CompanionState:
-=======
-def create_mock_state(messages: Sequence[BaseMessage], subtasks=None) -> AgentState:
->>>>>>> bbc6e3f0
+def create_mock_state(messages: Sequence[BaseMessage], subtasks=None) -> CompanionState:
     """Create a mock langgraph state for tests."""
     if subtasks is None:
         subtasks = []
