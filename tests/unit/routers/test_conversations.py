--- conflicted
+++ resolved
@@ -151,15 +151,9 @@
     )
     assert (
         b'{"event": "agent_action", "data": {"agent": "KymaAgent", "answer": {"content'
-<<<<<<< HEAD
-        b'": "To create an API Rule in Kyma to expose a service externally"}}}\n{"e'
-        b'vent": "agent_action", "data": {"agent": "KubernetesAgent", "answer": {"cont'
-        b'ent": "To create a kubernetes deployment"}}}\n'
-=======
         b'": "To create an API Rule in Kyma to expose a service externally"}}}\n'
         b'{"event": "agent_action", "data": {"agent": "KubernetesAgent", "answer": {"content": '
         b'"To create a kubernetes deployment"}}}\n'
->>>>>>> 0a05f762
         in content
     )
 
