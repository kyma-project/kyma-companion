--- conflicted
+++ resolved
@@ -146,13 +146,9 @@
                     subtasks=[],
                     k8s_client=Mock(spec=IK8sClient),
                     my_task=SubTask(
-<<<<<<< HEAD
                         description="test",
                         task_title="test",
                         assigned_to="KubernetesAgent",
-=======
-                        description="test 1", assigned_to="KubernetesAgent"
->>>>>>> 71d3527e
                     ),
                 ),
                 {
@@ -174,13 +170,9 @@
                     subtasks=[],
                     k8s_client=Mock(spec=IK8sClient),
                     my_task=SubTask(
-<<<<<<< HEAD
                         description="test",
                         task_title="test",
                         assigned_to="KubernetesAgent",
-=======
-                        description="test 2", assigned_to="KubernetesAgent"
->>>>>>> 71d3527e
                     ),
                 ),
                 {
