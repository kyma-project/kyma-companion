--- conflicted
+++ resolved
@@ -144,9 +144,6 @@
             assert result["messages"][0].content == expected_error
         else:
             assert result["next"] == expected_next
-<<<<<<< HEAD
-            assert "error" not in result
-=======
             assert "error" not in result
 
     @pytest.mark.parametrize(
@@ -398,5 +395,4 @@
         state = SupervisorState(messages=[HumanMessage(content=input_query)])
         result = supervisor_agent._plan(state)
 
-        assert result == expected_output
->>>>>>> 0a05f762
+        assert result == expected_output